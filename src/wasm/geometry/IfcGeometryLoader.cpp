--- conflicted
+++ resolved
@@ -2366,13 +2366,7 @@
   {
   case schema::IFCAXIS2PLACEMENT2D:
     {
-<<<<<<< HEAD
-
       auto &line = _loader.GetLine(expressID);
-=======
-      uint32_t lineID = _loader.ExpressIDToLineID(expressID);
-      auto &line = _loader.GetLine(lineID);
->>>>>>> 3fa5b142
 
       _loader.MoveToArgumentOffset(line, 0);
       uint32_t locationID = _loader.GetRefArgument();
