/* This Source Code Form is subject to the terms of the Mozilla Public
 * License, v. 2.0. If a copy of the MPL was not distributed with this
 * file, You can obtain one at https://mozilla.org/MPL/2.0/.  */

#pragma once

#include "../representation/constants.h"

namespace webifc::geometry {

	inline bool isConvexOrColinear(glm::dvec2 a, glm::dvec2 b, glm::dvec2 c)
	{
		return (b.x - a.x) * (c.y - a.y) - (b.y - a.y) * (c.x - a.x) >= 0;
	}

 	template<size_t N>
	inline IfcCurve<N> BuildArc3Pt(const glm::dvec2 &p1, const glm::dvec2 &p2, const glm::dvec2 &p3,uint16_t circleSegments)
	{
		double f1 = (p1.x * p1.x - p2.x * p2.x + p1.y * p1.y - p2.y * p2.y);
		double f2 = (p1.x * p1.x - p3.x * p3.x + p1.y * p1.y - p3.y * p3.y);
		double v = 2 * (p1.x - p2.x) * (p1.y - p3.y) - 2 * (p1.x - p3.x) * (p1.y - p2.y);

		double cenX = ((p1.y - p3.y) * f1 - (p1.y - p2.y) * f2) / v;
		double cenYa = (f2 - 2 * cenX * (p1.x - p3.x)) / (2 * (p1.y - p3.y));
		double cenYb = (f1 - 2 * cenX * (p1.x - p2.x)) / (2 * (p1.y - p2.y));
		double cenY = cenYa;
		if (std::isnan(cenY))
		{
			cenY = cenYb;
		}

		glm::dvec2 pCen;
		pCen.x = cenX;
		pCen.y = cenY;

		double radius = sqrt(pow(cenX - p1.x, 2) + pow(cenY - p1.y, 2));

			// Using geometrical subdivision to avoid complex calculus with angles

		std::vector<glm::dvec2> pointList;
		pointList.push_back(p1);
		pointList.push_back(p2);
		pointList.push_back(p3);

		while (pointList.size() < (size_t)circleSegments)
		{
			std::vector<glm::dvec2> tempPointList;
			for (uint32_t j = 0; j < pointList.size() - 1; j++)
			{
				glm::dvec2 pt = (pointList[j] + pointList[j + 1]);
				pt.x /= 2;
				pt.y /= 2;
				glm::dvec2 vc = glm::normalize(pt - pCen);
				pt = pCen + vc * radius;
				tempPointList.push_back(pointList[j]);
				tempPointList.push_back(pt);
			}
			tempPointList.push_back(pointList[pointList.size() - 1]);
			pointList = tempPointList;
		}
		IfcCurve<N> curve;
		for (uint32_t j = 0; j < pointList.size(); j++) curve.push_back(pointList.at(j));
			return curve;
	}


	
	inline	glm::dvec3 InterpolateRationalBSplineCurveWithKnots(double t, int degree, std::vector<glm::dvec3> points, std::vector<double> knots, std::vector<double> weights)
	{
		glm::dvec3 point;

		int domainLow = degree;
		int domainHigh = knots.size() - 1 - degree;

		double low = knots[domainLow];
		double high = knots[domainHigh];

		double tPrime = t * (high - low) + low;
		if (tPrime < low || tPrime > high)
		{
			printf("BSpline tPrime out of bounds\n");
			return glm::dvec3(0, 0, 0);
		}

		// find s (the spline segment) for the [t] value provided
		int s = 0;
		for (int i = domainLow; i < domainHigh; i++)
		{
			if (knots[i] <= tPrime && tPrime < knots[i + 1])
			{
				s = i;
				break;
			}
		}

		// TODO: this should be done before calling the function, instead of calling it for each t
		// convert points to homogeneous coordinates
		std::vector<glm::dvec4> homogeneousPoints;
		for (size_t i = 0; i < points.size(); i++)
		{
			glm::dvec3 p = points[i];
			glm::dvec4 h = glm::dvec4(p.x * weights[i], p.y * weights[i], p.z * weights[i], weights[i]);
			homogeneousPoints.push_back(h);
		}

		// l (level) goes from 1 to the curve degree + 1
		double alpha;
		for (int l = 1; l <= degree + 1; l++)
		{
			// build level l of the pyramid
			for (int i = s; i > s - degree - 1 + l; i--)
			{
				alpha = (tPrime - knots[i]) / (knots[i + degree + 1 - l] - knots[i]);

				// interpolate each component

				double x = (1 - alpha) * homogeneousPoints[i - 1].x + alpha * homogeneousPoints[i].x;
				double y = (1 - alpha) * homogeneousPoints[i - 1].y + alpha * homogeneousPoints[i].y;
				double z = (1 - alpha) * homogeneousPoints[i - 1].z + alpha * homogeneousPoints[i].z;
				double w = (1 - alpha) * homogeneousPoints[i - 1].w + alpha * homogeneousPoints[i].w;

				homogeneousPoints[i] = glm::dvec4(x, y, z, w);
			}
		}

		// convert back to cartesian and return
		point = glm::dvec3(homogeneousPoints[s].x / homogeneousPoints[s].w, homogeneousPoints[s].y / homogeneousPoints[s].w, homogeneousPoints[s].z / homogeneousPoints[s].w);
		return point;
	}

	inline	glm::dvec2 InterpolateRationalBSplineCurveWithKnots(double t, int degree, std::vector<glm::dvec2> points, std::vector<double> knots, std::vector<double> weights)
	{

		glm::dvec2 point;

		int domainLow = degree;
		int domainHigh = knots.size() - 1 - degree;

		double low = knots[domainLow];
		double high = knots[domainHigh];

		double tPrime = t * (high - low) + low;
		if (tPrime < low || tPrime > high)
		{
			printf("BSpline tPrime out of bounds\n");
			return glm::dvec2(0, 0);
		}

		// find s (the spline segment) for the [t] value provided
		int s = 0;
		for (int i = domainLow; i < domainHigh; i++)
		{
			if (knots[i] <= tPrime && tPrime < knots[i + 1])
			{
				s = i;
				break;
			}
		}

		// TODO: this should be done before calling the function, instead of calling it for each t
		// convert points to homogeneous coordinates
		std::vector<glm::dvec3> homogeneousPoints;
		for (size_t i = 0; i < points.size(); i++)
		{
			glm::dvec2 p = points[i];
			glm::dvec3 h = glm::dvec3(p.x * weights[i], p.y * weights[i], weights[i]);
			homogeneousPoints.push_back(h);
		}

		// l (level) goes from 1 to the curve degree + 1
		double alpha;
		for (int l = 1; l <= degree + 1; l++)
		{
			// build level l of the pyramid
			for (int i = s; i > s - degree - 1 + l; i--)
			{
				alpha = (tPrime - knots[i]) / (knots[i + degree + 1 - l] - knots[i]);

				// interpolate each component

				double x = (1 - alpha) * homogeneousPoints[i - 1].x + alpha * homogeneousPoints[i].x;
				double y = (1 - alpha) * homogeneousPoints[i - 1].y + alpha * homogeneousPoints[i].y;
				double w = (1 - alpha) * homogeneousPoints[i - 1].z + alpha * homogeneousPoints[i].z;
				glm::dvec3 p = glm::dvec3(x, y, w);

				homogeneousPoints[i] = p;
			}
		}

		// convert back to cartesian and return
		point = glm::dvec2(homogeneousPoints[s].x / homogeneousPoints[s].z, homogeneousPoints[s].y / homogeneousPoints[s].z);
		return point;
	}



	inline	std::vector<glm::dvec3> GetRationalBSplineCurveWithKnots(int degree, std::vector<glm::dvec3> points, std::vector<double> knots, std::vector<double> weights)
	{

		std::vector<glm::dvec3> c;

		for (double i = 0; i < 1; i += 0.05)
		{
			glm::dvec3 point = InterpolateRationalBSplineCurveWithKnots(i, degree, points, knots, weights);
			c.push_back(point);
		}

		// TODO: flip triangles?
		/*
				if (MatrixFlipsTriangles(placement))
				{
					c.Invert();
				}
		*/

		return c;
	}

	inline	std::vector<glm::dvec2> GetRationalBSplineCurveWithKnots(int degree, std::vector<glm::dvec2> points, std::vector<double> knots, std::vector<double> weights)
	{
		std::vector<glm::dvec2> c;

		for (double i = 0; i < 1; i += 0.05)
		{
			glm::dvec2 point = InterpolateRationalBSplineCurveWithKnots(i, degree, points, knots, weights);
			c.push_back(point);
		}
		// TODO: flip triangles?
		/*
				if (MatrixFlipsTriangles(placement))
				{
					c.Invert();
				}
		*/
		return c;
	}

	template<size_t N>
	inline bool IsCurveConvex(IfcCurve<N> &curve)
	{
		for (size_t i = 2; i < curve.size(); i++)
		{
			glm::dvec2 a = curve[i - 2];
			glm::dvec2 b = curve[i - 1];
			glm::dvec2 c = curve[i - 0];

			if (!isConvexOrColinear(a, b, c))
			{
				return false;
			}
		}

		return true;
	}

	inline bool MatrixFlipsTriangles(const glm::dmat3 &mat)
	{
		return glm::determinant(mat) < 0;
	}

	template<size_t N>
	inline IfcCurve<N> GetEllipseCurve(float radiusX, float radiusY, int numSegments, glm::dmat3 placement = glm::dmat3(1), double startRad = 0, double endRad = CONST_PI * 2, bool swap = true)
	{
		IfcCurve<N> c;

		for (int i = 0; i < numSegments; i++)
		{
			double ratio = static_cast<double>(i) / (numSegments - 1);
			double angle = startRad + ratio * (endRad - startRad);

			glm::dvec2 circleCoordinate;
			if (swap)
			{
				circleCoordinate = glm::dvec2(
					radiusX * std::cos(angle),
					radiusY * std::sin(angle));
			}
			else
			{
				circleCoordinate = glm::dvec2(
					radiusX * std::sin(angle),
					radiusY * std::cos(angle));
			}
			glm::dvec2 pos = placement * glm::dvec3(circleCoordinate, 1);
			c.push_back(glm::dvec3(pos,0));
		}

		// check for a closed curve
		if (endRad == CONST_PI * 2 && startRad == 0)
		{
			c.push_back(c[0]);

			if (MatrixFlipsTriangles(placement))
			{
				c.Invert();
			}
		}

		return c;
	}

 	template<size_t N>
	inline IfcCurve<N> GetCircleCurve(float radius, int numSegments, glm::dmat3 placement = glm::dmat3(1))
	{
		return GetEllipseCurve<N>(radius, radius, numSegments, placement);
	}

	template<size_t N>
	inline IfcCurve<N> GetRectangleCurve(double xdim, double ydim, glm::dmat3 placement = glm::dmat3(1))
	{
		double halfX = xdim / 2;
		double halfY = ydim / 2;

		glm::dvec2 bl = placement * glm::dvec3(-halfX, -halfY, 1);
		glm::dvec2 br = placement * glm::dvec3(halfX, -halfY, 1);

		glm::dvec2 tl = placement * glm::dvec3(-halfX, halfY, 1);
		glm::dvec2 tr = placement * glm::dvec3(halfX, halfY, 1);

		IfcCurve<N> c;
		c.push_back(bl);
		c.push_back(br);
		c.push_back(tr);
		c.push_back(tl);
		c.push_back(bl);

		if (MatrixFlipsTriangles(placement))
		{
			c.Invert();
		}

		return c;
	}

  	template<size_t N>
	inline IfcCurve<N> GetIShapedCurve(double width, double depth, double webThickness, double flangeThickness, bool hasFillet, double filletRadius, glm::dmat3 placement = glm::dmat3(1))
	{
		IfcCurve<N> c;

		double hw = width / 2;
		double hd = depth / 2;
		double hweb = webThickness / 2;

		c.push_back(placement * glm::dvec3(-hw, +hd, 1));				   // TL
		c.push_back(placement * glm::dvec3(+hw, +hd, 1));				   // TR
		c.push_back(placement * glm::dvec3(+hw, +hd - flangeThickness, 1)); // TR knee

		if (hasFillet)
		{
			// TODO: interpolate
			c.push_back(placement * glm::dvec3(+hweb + filletRadius, +hd - flangeThickness, 1)); // TR elbow start
			c.push_back(placement * glm::dvec3(+hweb, +hd - flangeThickness - filletRadius, 1)); // TR elbow end

			c.push_back(placement * glm::dvec3(+hweb, -hd + flangeThickness + filletRadius, 1)); // BR elbow start
			c.push_back(placement * glm::dvec3(+hweb + filletRadius, -hd + flangeThickness, 1)); // BR elbow end
		}
		else
		{
			c.push_back(placement * glm::dvec3(+hweb, +hd - flangeThickness, 1)); // TR elbow
			c.push_back(placement * glm::dvec3(+hweb, -hd + flangeThickness, 1)); // BR elbow
		}

		c.push_back(placement * glm::dvec3(+hw, -hd + flangeThickness, 1)); // BR knee
		c.push_back(placement * glm::dvec3(+hw, -hd, 1));				   // BR

		c.push_back(placement * glm::dvec3(-hw, -hd, 1));				   // BL
		c.push_back(placement * glm::dvec3(-hw, -hd + flangeThickness, 1)); // BL knee

		if (hasFillet)
		{
			// TODO: interpolate
			c.push_back(placement * glm::dvec3(-hweb - filletRadius, -hd + flangeThickness, 1)); // BL elbow start
			c.push_back(placement * glm::dvec3(-hweb, -hd + flangeThickness + filletRadius, 1)); // BL elbow end

			c.push_back(placement * glm::dvec3(-hweb, +hd - flangeThickness - filletRadius, 1)); // TL elbow start
			c.push_back(placement * glm::dvec3(-hweb - filletRadius, +hd - flangeThickness, 1)); // TL elbow end
		}
		else
		{
			c.push_back(placement * glm::dvec3(-hweb, -hd + flangeThickness, 1)); // BL elbow
			c.push_back(placement * glm::dvec3(-hweb, +hd - flangeThickness, 1)); // TL elbow
		}

		c.push_back(placement * glm::dvec3(-hw, +hd - flangeThickness, 1)); // TL knee
		c.push_back(placement * glm::dvec3(-hw, +hd, 1));				   // TL

		if (MatrixFlipsTriangles(placement))
		{
			c.Invert();
		}

		return c;
	}

 	template<size_t N>
	inline IfcCurve<N> GetUShapedCurve(double depth, double flangeWidth, double webThickness, double flangeThickness, double filletRadius, double edgeRadius, double flangeSlope, glm::dmat3 placement = glm::dmat3(1))
	{
		IfcCurve<N> c;

		double hd = depth / 2;
		double hw = flangeWidth / 2;
		//		double hweb = webThickness / 2;
		double slopeOffsetRight = flangeSlope * hw;
		double slopeOffsetLeft = flangeSlope * (hw - webThickness);
		// double flangeReferencePointY = hd - flangeThickness;

		// TODO: implement the radius

		c.push_back(placement * glm::dvec3(-hw, +hd, 1));
		c.push_back(placement * glm::dvec3(+hw, +hd, 1));

		c.push_back(placement * glm::dvec3(+hw, +hd - flangeThickness + slopeOffsetRight, 1));

		c.push_back(placement * glm::dvec3(-hw + webThickness, +hd - flangeThickness, 1 - slopeOffsetLeft));
		c.push_back(placement * glm::dvec3(-hw + webThickness, -hd + flangeThickness, 1 + slopeOffsetLeft));

		c.push_back(placement * glm::dvec3(+hw, -hd + flangeThickness - slopeOffsetRight, 1));

		c.push_back(placement * glm::dvec3(+hw, -hd, 1));
		c.push_back(placement * glm::dvec3(-hw, -hd, 1));

		c.push_back(placement * glm::dvec3(-hw, +hd, 1));

		if (MatrixFlipsTriangles(placement))
		{
			c.Invert();
		}

		return c;
	}

 	template<size_t N>
	inline IfcCurve<N> GetLShapedCurve(double width, double depth, double thickness, bool hasFillet, double filletRadius, double edgeRadius, double legSlope, glm::dmat3 placement = glm::dmat3(1))
	{
		IfcCurve<N> c;

		double hw = width / 2;
		double hd = depth / 2;
		double hweb = thickness / 2;

		c.push_back(placement * glm::dvec3(+hw, +hd, 1));
		c.push_back(placement * glm::dvec3(+hw, -hd, 1));
		c.push_back(placement * glm::dvec3(-hw, -hd, 1));

		if (hasFillet)
		{
			// TODO: Create interpolation and sloped lines
		}
		else
		{
			c.push_back(placement * glm::dvec3(-hw, -hd + thickness, 1));
			c.push_back(placement * glm::dvec3(+hw - thickness, -hd + thickness, 1));
			c.push_back(placement * glm::dvec3(+hw - thickness, +hd, 1));
		}

		c.push_back(placement * glm::dvec3(+hw, +hd, 1));

		if (MatrixFlipsTriangles(placement))
		{
			c.Invert();
		}

		return c;
	}

	template<size_t N>
	inline IfcCurve<N> GetTShapedCurve(double width, double depth, double thickness, bool hasFillet, double filletRadius, double edgeRadius, double legSlope, glm::dmat3 placement = glm::dmat3(1))
	{
		IfcCurve<N> c;

		double hw = width / 2;
		double hd = depth / 2;
		double hweb = thickness / 2;

		c.push_back(placement * glm::dvec3(hw, hd, 1));

		if (hasFillet)
		{
			// TODO: Create interpolation and sloped lines
		}
		else
		{
			c.push_back(placement * glm::dvec3(hw, hd - thickness, 1));
			c.push_back(placement * glm::dvec3(hweb, hd - thickness, 1));
			c.push_back(placement * glm::dvec3(hweb, -hd, 1));
			c.push_back(placement * glm::dvec3(-hweb, -hd, 1));
			c.push_back(placement * glm::dvec3(-hweb, hd - thickness, 1));
			c.push_back(placement * glm::dvec3(-hw, hd - thickness, 1));
			c.push_back(placement * glm::dvec3(-hw, hd, 1));
		}

		c.push_back(placement * glm::dvec3(hw, hd, 1));

		if (MatrixFlipsTriangles(placement))
		{
			c.Invert();
		}

		return c;
	}

 	template<size_t N>
	inline IfcCurve<N> GetCShapedCurve(double width, double depth, double girth, double thickness, bool hasFillet, double filletRadius, glm::dmat3 placement = glm::dmat3(1))
	{
		IfcCurve<N> c;

		double hw = width / 2;
		double hd = depth / 2;
		// double hweb = thickness / 2;

		c.push_back(placement * glm::dvec3(-hw, hd, 1));
		c.push_back(placement * glm::dvec3(hw, hd, 1));

		if (hasFillet)
		{
			// TODO: Create interpolation and sloped lines
		}
		else
		{
			c.push_back(placement * glm::dvec3(hw, hd - girth, 1));
			c.push_back(placement * glm::dvec3(hw - thickness, hd - girth, 1));
			c.push_back(placement * glm::dvec3(hw - thickness, hd - thickness, 1));
			c.push_back(placement * glm::dvec3(-hw + thickness, hd - thickness, 1));
			c.push_back(placement * glm::dvec3(-hw + thickness, -hd + thickness, 1));
			c.push_back(placement * glm::dvec3(hw - thickness, -hd + thickness, 1));
			c.push_back(placement * glm::dvec3(hw - thickness, -hd + girth, 1));
			c.push_back(placement * glm::dvec3(hw, -hd + girth, 1));
			c.push_back(placement * glm::dvec3(hw, -hd, 1));
			c.push_back(placement * glm::dvec3(-hw, -hd, 1));
		}

		c.push_back(placement * glm::dvec3(-hw, hd, 1));

		if (MatrixFlipsTriangles(placement))
		{
			c.Invert();
		}

		return c;
	}

	template<size_t N>
	inline IfcCurve<N> GetZShapedCurve(double depth, double flangeWidth, double webThickness, double flangeThickness, double filletRadius, double edgeRadius, glm::dmat3 placement = glm::dmat3(1))
	{
		IfcCurve<N> c;
		double hw = flangeWidth / 2;
		double hd = depth / 2;
		double hweb = webThickness / 2;
		// double hfla = flangeThickness / 2;

		c.push_back(placement * glm::dvec3(-hw, hd, 1));
		c.push_back(placement * glm::dvec3(hweb, hd, 1));
		c.push_back(placement * glm::dvec3(hweb, -hd + flangeThickness, 1));
		c.push_back(placement * glm::dvec3(hw, -hd + flangeThickness, 1));
		c.push_back(placement * glm::dvec3(hw, -hd, 1));
		c.push_back(placement * glm::dvec3(-hweb, -hd, 1));
		c.push_back(placement * glm::dvec3(-hweb, hd - flangeThickness, 1));
		c.push_back(placement * glm::dvec3(-hw, hd - flangeThickness, 1));
		c.push_back(placement * glm::dvec3(-hw, hd, 1));

		if (MatrixFlipsTriangles(placement))
		{
			c.Invert();
		}

		return c;
	}
<<<<<<< HEAD

	template<size_t N>
	inline IfcCurve<N> BuildArc(const glm::dvec3 &pos, const glm::dvec3 &axis, double angleRad,uint16_t _circleSegments)
=======
	
	inline IfcCurve BuildArc(const glm::dvec3 &pos, const glm::dvec3 &axis, double angleRad,uint16_t _circleSegments)
>>>>>>> 7d8208ef
	{
		IfcCurve<N> curve;

		// project pos onto axis

		double pdota = glm::dot(axis, pos);
		glm::dvec3 pproja = pdota * axis;

		glm::dvec3 right = -(pos - pproja);
		glm::dvec3 up = glm::cross(axis, right);

		auto curve2D = GetEllipseCurve<2>(1, 1, _circleSegments, glm::dmat3(1), 0, angleRad, true);

		for (auto &pt2D : curve2D)
		{
			glm::dvec3 pt3D = pos + pt2D.x * right + pt2D.y * up;
			curve.push_back(pt3D);
		}

		return curve;
	}

}<|MERGE_RESOLUTION|>--- conflicted
+++ resolved
@@ -565,14 +565,10 @@
 
 		return c;
 	}
-<<<<<<< HEAD
+
 
 	template<size_t N>
 	inline IfcCurve<N> BuildArc(const glm::dvec3 &pos, const glm::dvec3 &axis, double angleRad,uint16_t _circleSegments)
-=======
-	
-	inline IfcCurve BuildArc(const glm::dvec3 &pos, const glm::dvec3 &axis, double angleRad,uint16_t _circleSegments)
->>>>>>> 7d8208ef
 	{
 		IfcCurve<N> curve;
 
