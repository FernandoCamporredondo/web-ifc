/* This Source Code Form is subject to the terms of the Mozilla Public
 * License, v. 2.0. If a copy of the MPL was not distributed with this
 * file, You can obtain one at https://mozilla.org/MPL/2.0/.  */

#pragma once

#include "../representation/geometry.h"
#include "../representation/IfcGeometry.h"
#include "../../utility/LoaderError.h"

#include <mapbox/earcut.hpp>

namespace webifc::geometry
{

	inline glm::dvec3 projectOntoPlane(const glm::dvec3 &origin, const glm::dvec3 &normal, const glm::dvec3 &point, const glm::dvec3 &dir)
	{
		// project {et} onto the plane, following the extrusion normal
		double ldotn = glm::dot(dir, normal);
		if (ldotn == 0)
		{
			printf("0 direction in extrude\n");
			return glm::dvec3(0);
		}
		else
		{
			glm::dvec3 dpos = origin - glm::dvec3(point);
			double dist = glm::dot(dpos, normal) / ldotn;
			return point + dist * dir;
		}
	}

	inline glm::dvec3 computeNormal(const glm::dvec3 v1, const glm::dvec3 v2, const glm::dvec3 v3)
	{
		glm::dvec3 v12(v2 - v1);
		glm::dvec3 v13(v3 - v1);

		glm::dvec3 norm = glm::cross(v12, v13);

		return glm::normalize(norm);
	}

	inline bool GetWindingOfTriangle(const glm::dvec3 &a, const glm::dvec3 &b, const glm::dvec3 &c)
	{
		auto norm = computeNormal(a, b, c);
		return glm::dot(norm, glm::dvec3(0, 0, 1)) > 0.0;
	}

	//! This implementation generates much more vertices than needed, and does not have smoothed normals
	inline IfcGeometry Sweep(const bool closed, const IfcProfile &profile, const IfcCurve &directrix, const glm::dvec3 &initialDirectrixNormal = glm::dvec3(0))
	{
		IfcGeometry geom;

		std::vector<glm::vec<3, glm::f64>> dpts;

		// Remove repeated points
		for (size_t i = 0; i < directrix.points.size(); i++)
		{
			if (i < directrix.points.size() - 1)
			{
				if (glm::distance(directrix.points[i], directrix.points[i + 1]) > 10e-5)
				{
					dpts.push_back(directrix.points[i]);
				}
			}
			else
			{
				dpts.push_back(directrix.points[i]);
			}
		}

		if (closed)
		{
			glm::vec<3, glm::f64> dirStart = dpts[dpts.size() - 2] - dpts[dpts.size() - 1];
			glm::vec<3, glm::f64> dirEnd = dpts[1] - dpts[0];
			std::vector<glm::vec<3, glm::f64>> newDpts;
			newDpts.push_back(dpts[0] + dirStart);
			for (size_t i = 0; i < dpts.size(); i++)
			{
				newDpts.push_back(dpts[i]);
			}
			newDpts.push_back(dpts[dpts.size() - 1] + dirEnd);
			dpts = newDpts;
		}

		if (dpts.size() <= 1)
		{
			// nothing to sweep
			return geom;
		}

		// compute curve for each part of the directrix
		std::vector<IfcCurve> curves;

		for (size_t i = 0; i < dpts.size(); i++)
		{
			IfcCurve segmentForCurve;

			glm::dvec3 planeNormal;
			glm::dvec3 directrixSegmentNormal;
			glm::dvec3 planeOrigin;

			if (i == 0) // start
			{
				planeNormal = glm::normalize(dpts[1] - dpts[0]);
				directrixSegmentNormal = planeNormal;
				planeOrigin = dpts[0];
			}
			else if (i == dpts.size() - 1) // end
			{
				planeNormal = glm::normalize(dpts[i] - dpts[i - 1]);
				directrixSegmentNormal = planeNormal;
				planeOrigin = dpts[i];
			}
			else // middle
			{
				// possibly the directrix is bad
				glm::dvec3 n1 = glm::normalize(dpts[i] - dpts[i - 1]);
				glm::dvec3 n2 = glm::normalize(dpts[i + 1] - dpts[i]);
				glm::dvec3 p = glm::normalize(glm::cross(n1, n2));

				// double prod = glm::dot(n1, n2);

				if (std::isnan(p.x))
				{
					// TODO: sometimes outliers cause the perp to become NaN!
					// this is bad news, as it nans the points added to the final mesh
					// also, it's hard to bail out now :/
					// see curve.add() for more info on how this is currently "solved"
					printf("NaN perp!\n");
				}

				glm::dvec3 u1 = glm::normalize(glm::cross(n1, p));
				glm::dvec3 u2 = glm::normalize(glm::cross(n2, p));

				// TODO: When n1 and n2 have similar direction but opposite side...
				// ... projection tend to infinity. -> glm::dot(n1, n2)
				// I implemented a bad solution to prevent projection to infinity
				if (glm::dot(n1, n2) < -0.9)
				{
					n2 = -n2;
					u2 = -u2;
				}

				glm::dvec3 au = glm::normalize(u1 + u2);
				planeNormal = glm::normalize(glm::cross(au, p));
				directrixSegmentNormal = n1; // n1 or n2 doesn't matter

				planeOrigin = dpts[i];
			}

			if (curves.empty())
			{
				// construct initial curve
				glm::dvec3 left;
				if (initialDirectrixNormal == glm::dvec3(0))
				{
					left = glm::cross(directrixSegmentNormal, glm::dvec3(directrixSegmentNormal.y, directrixSegmentNormal.x, directrixSegmentNormal.z));
					if (left == glm::dvec3(0, 0, 0))
					{
						left = glm::cross(directrixSegmentNormal, glm::dvec3(directrixSegmentNormal.x, directrixSegmentNormal.z, directrixSegmentNormal.y));
					}
					if (left == glm::dvec3(0, 0, 0))
					{
						left = glm::cross(directrixSegmentNormal, glm::dvec3(directrixSegmentNormal.z, directrixSegmentNormal.y, directrixSegmentNormal.x));
					}
				}
				else
				{
					left = glm::cross(directrixSegmentNormal, initialDirectrixNormal);
				}

				if (left == glm::dvec3(0, 0, 0))
				{
					printf("0 left vec in sweep!\n");
				}

				glm::dvec3 right = glm::normalize(glm::cross(directrixSegmentNormal, left));
				left = glm::normalize(glm::cross(directrixSegmentNormal, right));

				// project profile onto planeNormal, place on planeOrigin
				// TODO: look at holes
				auto &ppts = profile.curve.points;
				for (auto &pt2D : ppts)
				{
					glm::dvec3 pt = -pt2D.x * right + -pt2D.y * left + planeOrigin;
					glm::dvec3 proj = projectOntoPlane(planeOrigin, planeNormal, pt, directrixSegmentNormal);

					segmentForCurve.Add(proj);
				}
			}
			else
			{
				// project previous curve onto the normal
				const IfcCurve &prevCurve = curves.back();

				auto &ppts = prevCurve.points;
				for (auto &pt : ppts)
				{
					glm::dvec3 proj = projectOntoPlane(planeOrigin, planeNormal, pt, directrixSegmentNormal);

					segmentForCurve.Add(proj);
				}
			}

			if (!closed || (i != 0 && i != dpts.size() - 1))
			{
				curves.push_back(segmentForCurve);
			}
		}

		if (closed)
		{
			dpts.pop_back();
			dpts.erase(dpts.begin());
		}

		// connect the curves
		for (size_t i = 1; i < dpts.size(); i++)
		{

			const auto &c1 = curves[i - 1].points;
			const auto &c2 = curves[i].points;

			uint32_t capSize = c1.size();
			for (size_t j = 1; j < capSize; j++)
			{
				glm::dvec3 bl = c1[j - 1];
				glm::dvec3 br = c1[j - 0];

				glm::dvec3 tl = c2[j - 1];
				glm::dvec3 tr = c2[j - 0];

				geom.AddFace(tl, br, bl);
				geom.AddFace(tl, tr, br);
			}
		}

		// DumpSVGCurve(directrix.points, glm::dvec3(), "directrix.html");
		// DumpIfcGeometry(geom, "sweep.obj");

		return geom;
	}

	inline bool computeSafeNormal(const glm::dvec3 v1, const glm::dvec3 v2, const glm::dvec3 v3, glm::dvec3 &normal, double eps = 0)
	{
		glm::dvec3 v12(v2 - v1);
		glm::dvec3 v13(v3 - v1);

		glm::dvec3 norm = glm::cross(v12, v13);

		double len = glm::length(norm);

		if (len <= eps)
		{
			return false;
		}

		normal = norm / len;

		return true;
	}

	inline bool GetBasisFromCoplanarPoints(std::vector<glm::dvec3> &points, glm::dvec3 &v1, glm::dvec3 &v2, glm::dvec3 &v3)
	{
		v1 = points[0];

		for (auto &p : points)
		{
			if (v1 != p)
			{
				v2 = p;
				break;
			}
		}

		glm::dvec3 normal;
		// multiple tries to find the best match
		for (double i = 0; i < 4; i++)
		{
			double EPS = EPS_SMALL;
			if (i == 0)
			{
				EPS = 100;
			}
			if (i == 1)
			{
				EPS = 1;
			}
			if (i == 2)
			{
				EPS = 0.01;
			}
			for (auto &p : points)
			{
				if (computeSafeNormal(v1, v2, p, normal, EPS))
				{
					v3 = p;
					return true;
				}
			}
		}

		return false;
	}

	inline void TriangulateBounds(IfcGeometry &geometry, std::vector<IfcBound3D> &bounds, utility::LoaderErrorHandler &_errorHandler)
	{
		if (bounds.size() == 1 && bounds[0].curve.points.size() == 3)
		{
			auto c = bounds[0].curve;

			// size_t offset = geometry.numPoints;

			geometry.AddFace(c.points[0], c.points[1], c.points[2]);
		}
		else if (bounds.size() > 0 && bounds[0].curve.points.size() >= 3)
		{
			// bound greater than 4 vertices or with holes, triangulate
			// TODO: modify to use glm::dvec2 with custom accessors
			using Point = std::array<double, 2>;
			std::vector<std::vector<Point>> polygon;

			uint32_t offset = geometry.numPoints;

			// if more than one bound
			if (bounds.size() > 1)
			{
				// locate the outer bound index
				int outerIndex = -1;
				for (size_t i = 0; i < bounds.size(); i++)
				{
					if (bounds[i].type == IfcBoundType::OUTERBOUND)
					{
						outerIndex = i;
						break;
					}
				}

				if (outerIndex == -1)
				{
					_errorHandler.ReportError(utility::LoaderErrorType::PARSING, "Expected outer bound!");
				}
				else
				{
					// swap the outer bound to the first position
					std::swap(bounds[0], bounds[outerIndex]);
				}
			}

			// if the first bound is not an outer bound now, this is unexpected
			if (bounds[0].type != IfcBoundType::OUTERBOUND)
			{
				_errorHandler.ReportError(utility::LoaderErrorType::PARSING, "Expected outer bound first!");
			}

<<<<<<< HEAD
			glm::dvec3 v1, v2, v3;
			if (!GetBasisFromCoplanarPoints(bounds[0].curve.points, v1, v2, v3))
=======
		inline void TriangulateBounds(IfcGeometry &geometry, std::vector<IfcBound3D> &bounds,utility::LoaderErrorHandler &_errorHandler,uint32_t expressID)
		{
			if (bounds.size() == 1 && bounds[0].curve.points.size() == 3)
>>>>>>> 31d03ebc
			{
				// these points are on a line
				_errorHandler.ReportError(utility::LoaderErrorType::PARSING, "No basis found for brep!");
				return;
			}

			glm::dvec3 v12(glm::normalize(v3 - v2));
			glm::dvec3 v13(glm::normalize(v1 - v2));
			glm::dvec3 n = glm::normalize(glm::cross(v12, v13));
			v12 = glm::cross(v13, n);

			// check winding of outer bound
			IfcCurve test;
			for (size_t i = 0; i < bounds[0].curve.points.size(); i++)
			{
				glm::dvec3 pt = bounds[0].curve.points[i];
				glm::dvec3 pt2 = pt - v1;

				glm::dvec2 proj(
					glm::dot(pt2, v12),
					glm::dot(pt2, v13));

<<<<<<< HEAD
				test.Add(proj);
			}

			// if the outer bound is clockwise under the current projection (v12,v13,n), we invert the projection
			if (!test.IsCCW())
			{
				n *= -1;
				std::swap(v12, v13);
			}
=======
				// if more than one bound
				if (bounds.size() > 1)
				{
					// locate the outer bound index
					int outerIndex = -1;
					for (size_t i = 0; i < bounds.size(); i++)
					{
						if (bounds[i].type == IfcBoundType::OUTERBOUND)
						{
							outerIndex = i;
							break;
						}
					}

					if (outerIndex == -1)
					{
						_errorHandler.ReportError(utility::LoaderErrorType::PARSING, "Expected outer bound!",expressID);
					}
					else
					{
						// swap the outer bound to the first position
						std::swap(bounds[0], bounds[outerIndex]);
					}
				}

				// if the first bound is not an outer bound now, this is unexpected
				if (bounds[0].type != IfcBoundType::OUTERBOUND)
				{
					_errorHandler.ReportError(utility::LoaderErrorType::PARSING, "Expected outer bound first!",expressID);
				}
>>>>>>> 31d03ebc

			for (auto &bound : bounds)
			{
				std::vector<Point> points;
				for (size_t i = 0; i < bound.curve.points.size(); i++)
				{
<<<<<<< HEAD
					glm::dvec3 pt = bound.curve.points[i];
					geometry.AddPoint(pt, n);
=======
					// these points are on a line
					_errorHandler.ReportError(utility::LoaderErrorType::PARSING, "No basis found for brep!",expressID);
					return;
				}
>>>>>>> 31d03ebc

					// project pt onto plane of curve to obtain 2d coords
					glm::dvec3 pt2 = pt - v1;

					glm::dvec2 proj(
						glm::dot(pt2, v12),
						glm::dot(pt2, v13));

					points.push_back({proj.x, proj.y});
				}

				polygon.push_back(points);
			}

			std::vector<uint32_t> indices = mapbox::earcut<uint32_t>(polygon);

			for (size_t i = 0; i < indices.size(); i += 3)
			{
				geometry.AddFace(offset + indices[i + 0], offset + indices[i + 1], offset + indices[i + 2]);
			}
		}
		else
		{
			_errorHandler.ReportError(utility::LoaderErrorType::PARSING, "bad bound");
		}
	}

	inline IfcGeometry SectionedSurface(IfcCrossSections profiles, webifc::utility::LoaderErrorHandler _errorHandler)
	{
		IfcGeometry geom;

		// Iterate over each profile, and create a surface by connecting the corresponding points with faces.
		for (size_t i = 0; i < profiles.curves.size() - 1; i++)
		{
			IfcCurve &profile1 = profiles.curves[i];
			IfcCurve &profile2 = profiles.curves[i + 1];

			// Check that the profiles have the same number of points
			if (profile1.points.size() != profile2.points.size())
			{
				_errorHandler.ReportError(utility::LoaderErrorType::UNSPECIFIED, "profiles must have the same number of points in SectionedSurface");
				return geom;
			}

			std::vector<uint32_t> indices;

			// Create faces by connecting corresponding points from the two profiles
			for (size_t j = 0; j < profile1.points.size(); j++)
			{
				glm::dvec3 &p1 = profile1.points[j];
				glm::dvec3 &p2 = profile2.points[j];

				if (glm::distance(p1, p2) > 1E-5)
				{
					glm::dvec3 normal = glm::normalize(glm::cross(p2 - p1, glm::cross(p2 - p1, glm::dvec3(0.0, 0.0, 1.0))));

					geom.AddPoint(p1, normal);
					geom.AddPoint(p2, normal);

					indices.push_back(geom.numPoints - 2);
					indices.push_back(geom.numPoints - 1);
				}
			}

			// Create the faces
			if (indices.size() > 0)
			{
<<<<<<< HEAD
				for (size_t j = 0; j < indices.size() - 1; j += 4)
				{
					geom.AddFace(indices[j], indices[j + 1], indices[j + 2]);
					geom.AddFace(indices[j + 2], indices[j + 1], indices[j + 3]);
				}
=======
				_errorHandler.ReportError(utility::LoaderErrorType::PARSING, "bad bound",expressID);
>>>>>>> 31d03ebc
			}
		}

		return geom;
	}

	inline IfcGeometry Extrude(IfcProfile profile, glm::dvec3 dir, double distance, webifc::utility::LoaderErrorHandler _errorHandler, glm::dvec3 cuttingPlaneNormal = glm::dvec3(0), glm::dvec3 cuttingPlanePos = glm::dvec3(0))
	{
		IfcGeometry geom;
		std::vector<bool> holesIndicesHash;

		// build the caps
		{
			using Point = std::array<double, 2>;
			int polygonCount = 1 + profile.holes.size(); // Main profile + holes
			std::vector<std::vector<Point>> polygon(polygonCount);

			glm::dvec3 normal = dir;

			for (size_t i = 0; i < profile.curve.points.size(); i++)
			{
				glm::dvec2 pt = profile.curve.points[i];
				glm::dvec4 et = glm::dvec4(glm::dvec3(pt, 0) + dir * distance, 1);

				geom.AddPoint(et, normal);
				polygon[0].push_back({pt.x, pt.y});
			}

			for (size_t i = 0; i < profile.curve.points.size(); i++)
			{
				holesIndicesHash.push_back(false);
			}

			for (size_t i = 0; i < profile.holes.size(); i++)
			{
				IfcCurve hole = profile.holes[i];
				int pointCount = hole.points.size();

				for (int j = 0; j < pointCount; j++)
				{
					holesIndicesHash.push_back(j == 0);

					glm::dvec2 pt = hole.points[j];
					glm::dvec4 et = glm::dvec4(glm::dvec3(pt, 0) + dir * distance, 1);

					profile.curve.Add(pt);
					geom.AddPoint(et, normal);
					polygon[i + 1].push_back({pt.x, pt.y}); // Index 0 is main profile; see earcut reference
				}
			}

			std::vector<uint32_t> indices = mapbox::earcut<uint32_t>(polygon);

			if (indices.size() < 3)
			{
				// probably a degenerate polygon
				_errorHandler.ReportError(utility::LoaderErrorType::UNSPECIFIED, "degenerate polygon in extrude");
				return geom;
			}

			uint32_t offset = 0;
			bool winding = GetWindingOfTriangle(geom.GetPoint(offset + indices[0]), geom.GetPoint(offset + indices[1]), geom.GetPoint(offset + indices[2]));
			bool flipWinding = !winding;

			for (size_t i = 0; i < indices.size(); i += 3)
			{
				if (flipWinding)
				{
					geom.AddFace(offset + indices[i + 0], offset + indices[i + 2], offset + indices[i + 1]);
				}
				else
				{
					geom.AddFace(offset + indices[i + 0], offset + indices[i + 1], offset + indices[i + 2]);
				}
			}

			offset += geom.numPoints;

			normal = -dir;

			for (size_t i = 0; i < profile.curve.points.size(); i++)
			{
				glm::dvec2 pt = profile.curve.points[i];
				glm::dvec4 et = glm::dvec4(glm::dvec3(pt, 0), 1);

				if (cuttingPlaneNormal != glm::dvec3(0))
				{
					et = glm::dvec4(glm::dvec3(pt, 0), 1);
					glm::dvec3 transDir = glm::dvec4(dir, 0);

					// project {et} onto the plane, following the extrusion normal
					double ldotn = glm::dot(transDir, cuttingPlaneNormal);
					if (ldotn == 0)
					{
						printf("0 direction in extrude\n");
					}
					else
					{
						glm::dvec3 dpos = cuttingPlanePos - glm::dvec3(et);
						double dist = glm::dot(dpos, cuttingPlaneNormal) / ldotn;
						// we want to apply dist, even when negative
						et = et + glm::dvec4(dist * transDir, 1);
					}
				}

				geom.AddPoint(et, normal);
			}

			for (size_t i = 0; i < indices.size(); i += 3)
			{
				if (flipWinding)
				{
					geom.AddFace(offset + indices[i + 0], offset + indices[i + 1], offset + indices[i + 2]);
				}
				else
				{
					geom.AddFace(offset + indices[i + 0], offset + indices[i + 2], offset + indices[i + 1]);
				}
			}
		}

		uint32_t capSize = profile.curve.points.size();
		for (size_t i = 1; i < capSize; i++)
		{
			// https://github.com/tomvandig/web-ifc/issues/5
			if (holesIndicesHash[i])
			{
				continue;
			}

			uint32_t bl = i - 1;
			uint32_t br = i - 0;

			uint32_t tl = capSize + i - 1;
			uint32_t tr = capSize + i - 0;

			// this winding should be correct
			geom.AddFace(geom.GetPoint(tl),
						 geom.GetPoint(br),
						 geom.GetPoint(bl));

			geom.AddFace(geom.GetPoint(tl),
						 geom.GetPoint(tr),
						 geom.GetPoint(br));
		}

		return geom;
	}

	inline double VectorToAngle(double x, double y)
	{
		double dd = sqrt(x * x + y * y);
		double xx = x / dd;
		double yy = y / dd;

		double angle = asin(xx);
		double cosv = cos(angle);

		if (glm::abs(yy - cosv) > 1e-5)
		{
			angle = acos(yy);
			double sinv = sin(angle);
			cosv = cos(angle);
			if (glm::abs(yy - cosv) > 1e-5 || glm::abs(xx - sinv) > 1e-5)
			{
				angle = angle + (CONST_PI - angle) * 2;
				sinv = sin(angle);
				cosv = cos(angle);
				if (glm::abs(yy - cosv) > 1e-5 || glm::abs(xx - sinv) > 1e-5)
				{
					angle = angle + CONST_PI;
				}
			}
<<<<<<< HEAD
		}

		return (angle / (2 * CONST_PI)) * 360;
	}

	inline bool MatrixFlipsTriangles(const glm::dmat4 &mat)
	{
		return glm::determinant(mat) < 0;
	}

	inline bool equals(glm::dvec3 A, glm::dvec3 B, double eps = 0)
	{
		return std::fabs(A.x - B.x) <= eps && std::fabs(A.y - B.y) <= eps && std::fabs(A.z - B.z) <= eps;
	}

	inline double areaOfTriangle(glm::dvec3 a, glm::dvec3 b, glm::dvec3 c)
	{
		glm::dvec3 ab = b - a;
		glm::dvec3 ac = c - a;

		glm::dvec3 norm = glm::cross(ab, ac);
		return glm::length(norm) / 2;
	}

	inline double cross2d(const glm::dvec2 &point1, const glm::dvec2 &point2)
	{
		return point1.x * point2.y - point1.y * point2.x;
	}

	inline double areaOfTriangle(glm::dvec2 a, glm::dvec2 b, glm::dvec2 c)
	{
		glm::dvec2 ab = b - a;
		glm::dvec2 ac = c - a;

		double norm = cross2d(ab, ac) / 2;
		return std::fabs(norm);
	}
=======

			return (angle / (2 * CONST_PI)) * 360;
		}

		inline	bool MatrixFlipsTriangles(const glm::dmat4 &mat)
		{
			return glm::determinant(mat) < 0;
		}

		inline	std::optional<glm::dvec3> GetOriginRec(IfcComposedMesh &mesh, std::unordered_map<uint32_t, IfcGeometry> &geometryMap, glm::dmat4 mat)
		{
			glm::dmat4 newMat = mat * mesh.transformation;
>>>>>>> 31d03ebc

	inline double RandomDouble(double lo, double hi)
	{
		return lo + static_cast<double>(rand()) / (static_cast<double>(RAND_MAX / (hi - lo)));
	}

	inline std::optional<glm::dvec3> GetOriginRec(IfcComposedMesh &mesh, std::unordered_map<uint32_t, IfcGeometry> &geometryMap, glm::dmat4 mat)
	{
		glm::dmat4 newMat = mat * mesh.transformation;

		bool transformationBreaksWinding = MatrixFlipsTriangles(newMat);

<<<<<<< HEAD
		auto geomIt = geometryMap.find(mesh.expressID);
=======
				if (meshGeom.numFaces)
				{
					for (uint32_t i = 0; i < meshGeom.numFaces; i++)
					{
						fuzzybools::Face f = meshGeom.GetFace(i);
						glm::dvec3 a = newMat * glm::dvec4(meshGeom.GetPoint(f.i0), 1);
>>>>>>> 31d03ebc

		if (geomIt != geometryMap.end())
		{
			auto meshGeom = geomIt->second;

			if (meshGeom.numFaces)
			{
				for (uint32_t i = 0; i < meshGeom.numFaces; i++)
				{
					Face f = meshGeom.GetFace(i);
					glm::dvec3 a = newMat * glm::dvec4(meshGeom.GetPoint(f.i0), 1);

					return a;
				}
			}
		}

		for (auto &c : mesh.children)
		{
			auto v = GetOriginRec(c, geometryMap, newMat);
			if (v.has_value())
			{
				return v;
			}
		}

<<<<<<< HEAD
		return std::nullopt;
	}

	inline glm::dvec3 GetOrigin(IfcComposedMesh &mesh, std::unordered_map<uint32_t, IfcGeometry> &geometryMap)
	{
		auto v = GetOriginRec(mesh, geometryMap, glm::dmat4(1));

		if (v.has_value())
		{
			return *v;
		}
		else
		{
			return glm::dvec3(0);
		}
	}

	inline IfcGeometry flattenGeometry(std::vector<IfcGeometry> &geoms)
	{
		IfcGeometry newGeom;

		for (auto meshGeom : geoms)
		{
			for (uint32_t i = 0; i < meshGeom.numFaces; i++)
			{
				Face f = meshGeom.GetFace(i);
				glm::dvec3 a = meshGeom.GetPoint(f.i0);
				glm::dvec3 b = meshGeom.GetPoint(f.i1);
				glm::dvec3 c = meshGeom.GetPoint(f.i2);
				newGeom.AddFace(a, b, c);
			}
			newGeom.AddComponent(meshGeom);
		}

		return newGeom;
	}
=======
		inline	void flattenRecursive(IfcComposedMesh &mesh, std::unordered_map<uint32_t, IfcGeometry> &geometryMap, std::vector<IfcGeometry> &geoms, glm::dmat4 mat)
		{
			glm::dmat4 newMat = mat * mesh.transformation;
>>>>>>> 31d03ebc

	inline void flattenRecursive(IfcComposedMesh &mesh, std::unordered_map<uint32_t, IfcGeometry> &geometryMap, std::vector<IfcGeometry> &geoms, glm::dmat4 mat)
	{
		glm::dmat4 newMat = mat * mesh.transformation;

		bool transformationBreaksWinding = MatrixFlipsTriangles(newMat);

		auto geomIt = geometryMap.find(mesh.expressID);

		if (geomIt != geometryMap.end())
		{
			auto meshGeom = geomIt->second;

			if (meshGeom.numFaces)
			{
				IfcGeometry newGeom;

				for (uint32_t i = 0; i < meshGeom.numFaces; i++)
				{
					Face f = meshGeom.GetFace(i);
					glm::dvec3 a = newMat * glm::dvec4(meshGeom.GetPoint(f.i0), 1);
					glm::dvec3 b = newMat * glm::dvec4(meshGeom.GetPoint(f.i1), 1);
					glm::dvec3 c = newMat * glm::dvec4(meshGeom.GetPoint(f.i2), 1);

					if (transformationBreaksWinding)
					{
<<<<<<< HEAD
						newGeom.AddFace(b, a, c);
					}
					else
					{
						newGeom.AddFace(a, b, c);
=======
						fuzzybools::Face f = meshGeom.GetFace(i);
						glm::dvec3 a = newMat * glm::dvec4(meshGeom.GetPoint(f.i0), 1);
						glm::dvec3 b = newMat * glm::dvec4(meshGeom.GetPoint(f.i1), 1);
						glm::dvec3 c = newMat * glm::dvec4(meshGeom.GetPoint(f.i2), 1);

						if (transformationBreaksWinding)
						{
							newGeom.AddFace(b, a, c);
						}
						else
						{
							newGeom.AddFace(a, b, c);
						}
>>>>>>> 31d03ebc
					}
				}

				geoms.push_back(newGeom);
			}
		}

		for (auto &c : mesh.children)
		{
			flattenRecursive(c, geometryMap, geoms, newMat);
		}
	}

	inline std::vector<IfcGeometry> flatten(IfcComposedMesh &mesh, std::unordered_map<uint32_t, IfcGeometry> &geometryMap, glm::dmat4 mat = glm::dmat4(1))
	{
		std::vector<IfcGeometry> geoms;
		flattenRecursive(mesh, geometryMap, geoms, mat);
		return geoms;
	}

	inline std::array<double, 16> FlattenTransformation(const glm::dmat4 &transformation)
	{
		std::array<double, 16> flatTransformation;

		for (int i = 0; i < 4; i++)
		{
			for (int j = 0; j < 4; j++)
			{
				flatTransformation[i * 4 + j] = transformation[i][j];
			}
		}

		return flatTransformation;
	}

	inline bool notPresent(glm::dvec3 pt, std::vector<glm::dvec3> points)
	{
		for (auto &pt2 : points)
		{
			if (pt.x == pt2.x && pt.y == pt2.y && pt.z == pt2.z)
			{
				return false;
			}
		}
		return true;
	}
}<|MERGE_RESOLUTION|>--- conflicted
+++ resolved
@@ -304,7 +304,7 @@
 		return false;
 	}
 
-	inline void TriangulateBounds(IfcGeometry &geometry, std::vector<IfcBound3D> &bounds, utility::LoaderErrorHandler &_errorHandler)
+	inline void TriangulateBounds(IfcGeometry &geometry, std::vector<IfcBound3D> &bounds, utility::LoaderErrorHandler &_errorHandler, uint32_t expressID)
 	{
 		if (bounds.size() == 1 && bounds[0].curve.points.size() == 3)
 		{
@@ -339,7 +339,7 @@
 
 				if (outerIndex == -1)
 				{
-					_errorHandler.ReportError(utility::LoaderErrorType::PARSING, "Expected outer bound!");
+					_errorHandler.ReportError(utility::LoaderErrorType::PARSING, "Expected outer bound!", expressID);
 				}
 				else
 				{
@@ -351,20 +351,14 @@
 			// if the first bound is not an outer bound now, this is unexpected
 			if (bounds[0].type != IfcBoundType::OUTERBOUND)
 			{
-				_errorHandler.ReportError(utility::LoaderErrorType::PARSING, "Expected outer bound first!");
-			}
-
-<<<<<<< HEAD
+				_errorHandler.ReportError(utility::LoaderErrorType::PARSING, "Expected outer bound first!", expressID);
+			}
+
 			glm::dvec3 v1, v2, v3;
 			if (!GetBasisFromCoplanarPoints(bounds[0].curve.points, v1, v2, v3))
-=======
-		inline void TriangulateBounds(IfcGeometry &geometry, std::vector<IfcBound3D> &bounds,utility::LoaderErrorHandler &_errorHandler,uint32_t expressID)
-		{
-			if (bounds.size() == 1 && bounds[0].curve.points.size() == 3)
->>>>>>> 31d03ebc
 			{
 				// these points are on a line
-				_errorHandler.ReportError(utility::LoaderErrorType::PARSING, "No basis found for brep!");
+				_errorHandler.ReportError(utility::LoaderErrorType::PARSING, "No basis found for brep!", expressID);
 				return;
 			}
 
@@ -384,7 +378,6 @@
 					glm::dot(pt2, v12),
 					glm::dot(pt2, v13));
 
-<<<<<<< HEAD
 				test.Add(proj);
 			}
 
@@ -394,53 +387,14 @@
 				n *= -1;
 				std::swap(v12, v13);
 			}
-=======
-				// if more than one bound
-				if (bounds.size() > 1)
-				{
-					// locate the outer bound index
-					int outerIndex = -1;
-					for (size_t i = 0; i < bounds.size(); i++)
-					{
-						if (bounds[i].type == IfcBoundType::OUTERBOUND)
-						{
-							outerIndex = i;
-							break;
-						}
-					}
-
-					if (outerIndex == -1)
-					{
-						_errorHandler.ReportError(utility::LoaderErrorType::PARSING, "Expected outer bound!",expressID);
-					}
-					else
-					{
-						// swap the outer bound to the first position
-						std::swap(bounds[0], bounds[outerIndex]);
-					}
-				}
-
-				// if the first bound is not an outer bound now, this is unexpected
-				if (bounds[0].type != IfcBoundType::OUTERBOUND)
-				{
-					_errorHandler.ReportError(utility::LoaderErrorType::PARSING, "Expected outer bound first!",expressID);
-				}
->>>>>>> 31d03ebc
 
 			for (auto &bound : bounds)
 			{
 				std::vector<Point> points;
 				for (size_t i = 0; i < bound.curve.points.size(); i++)
 				{
-<<<<<<< HEAD
 					glm::dvec3 pt = bound.curve.points[i];
 					geometry.AddPoint(pt, n);
-=======
-					// these points are on a line
-					_errorHandler.ReportError(utility::LoaderErrorType::PARSING, "No basis found for brep!",expressID);
-					return;
-				}
->>>>>>> 31d03ebc
 
 					// project pt onto plane of curve to obtain 2d coords
 					glm::dvec3 pt2 = pt - v1;
@@ -464,7 +418,7 @@
 		}
 		else
 		{
-			_errorHandler.ReportError(utility::LoaderErrorType::PARSING, "bad bound");
+			_errorHandler.ReportError(utility::LoaderErrorType::PARSING, "bad bound", expressID);
 		}
 	}
 
@@ -508,15 +462,11 @@
 			// Create the faces
 			if (indices.size() > 0)
 			{
-<<<<<<< HEAD
 				for (size_t j = 0; j < indices.size() - 1; j += 4)
 				{
 					geom.AddFace(indices[j], indices[j + 1], indices[j + 2]);
 					geom.AddFace(indices[j + 2], indices[j + 1], indices[j + 3]);
 				}
-=======
-				_errorHandler.ReportError(utility::LoaderErrorType::PARSING, "bad bound",expressID);
->>>>>>> 31d03ebc
 			}
 		}
 
@@ -690,7 +640,6 @@
 					angle = angle + CONST_PI;
 				}
 			}
-<<<<<<< HEAD
 		}
 
 		return (angle / (2 * CONST_PI)) * 360;
@@ -728,20 +677,6 @@
 		double norm = cross2d(ab, ac) / 2;
 		return std::fabs(norm);
 	}
-=======
-
-			return (angle / (2 * CONST_PI)) * 360;
-		}
-
-		inline	bool MatrixFlipsTriangles(const glm::dmat4 &mat)
-		{
-			return glm::determinant(mat) < 0;
-		}
-
-		inline	std::optional<glm::dvec3> GetOriginRec(IfcComposedMesh &mesh, std::unordered_map<uint32_t, IfcGeometry> &geometryMap, glm::dmat4 mat)
-		{
-			glm::dmat4 newMat = mat * mesh.transformation;
->>>>>>> 31d03ebc
 
 	inline double RandomDouble(double lo, double hi)
 	{
@@ -754,16 +689,7 @@
 
 		bool transformationBreaksWinding = MatrixFlipsTriangles(newMat);
 
-<<<<<<< HEAD
 		auto geomIt = geometryMap.find(mesh.expressID);
-=======
-				if (meshGeom.numFaces)
-				{
-					for (uint32_t i = 0; i < meshGeom.numFaces; i++)
-					{
-						fuzzybools::Face f = meshGeom.GetFace(i);
-						glm::dvec3 a = newMat * glm::dvec4(meshGeom.GetPoint(f.i0), 1);
->>>>>>> 31d03ebc
 
 		if (geomIt != geometryMap.end())
 		{
@@ -773,7 +699,7 @@
 			{
 				for (uint32_t i = 0; i < meshGeom.numFaces; i++)
 				{
-					Face f = meshGeom.GetFace(i);
+					fuzzybools::Face f = meshGeom.GetFace(i);
 					glm::dvec3 a = newMat * glm::dvec4(meshGeom.GetPoint(f.i0), 1);
 
 					return a;
@@ -790,7 +716,6 @@
 			}
 		}
 
-<<<<<<< HEAD
 		return std::nullopt;
 	}
 
@@ -808,31 +733,6 @@
 		}
 	}
 
-	inline IfcGeometry flattenGeometry(std::vector<IfcGeometry> &geoms)
-	{
-		IfcGeometry newGeom;
-
-		for (auto meshGeom : geoms)
-		{
-			for (uint32_t i = 0; i < meshGeom.numFaces; i++)
-			{
-				Face f = meshGeom.GetFace(i);
-				glm::dvec3 a = meshGeom.GetPoint(f.i0);
-				glm::dvec3 b = meshGeom.GetPoint(f.i1);
-				glm::dvec3 c = meshGeom.GetPoint(f.i2);
-				newGeom.AddFace(a, b, c);
-			}
-			newGeom.AddComponent(meshGeom);
-		}
-
-		return newGeom;
-	}
-=======
-		inline	void flattenRecursive(IfcComposedMesh &mesh, std::unordered_map<uint32_t, IfcGeometry> &geometryMap, std::vector<IfcGeometry> &geoms, glm::dmat4 mat)
-		{
-			glm::dmat4 newMat = mat * mesh.transformation;
->>>>>>> 31d03ebc
-
 	inline void flattenRecursive(IfcComposedMesh &mesh, std::unordered_map<uint32_t, IfcGeometry> &geometryMap, std::vector<IfcGeometry> &geoms, glm::dmat4 mat)
 	{
 		glm::dmat4 newMat = mat * mesh.transformation;
@@ -851,34 +751,18 @@
 
 				for (uint32_t i = 0; i < meshGeom.numFaces; i++)
 				{
-					Face f = meshGeom.GetFace(i);
+					fuzzybools::Face f = meshGeom.GetFace(i);
 					glm::dvec3 a = newMat * glm::dvec4(meshGeom.GetPoint(f.i0), 1);
 					glm::dvec3 b = newMat * glm::dvec4(meshGeom.GetPoint(f.i1), 1);
 					glm::dvec3 c = newMat * glm::dvec4(meshGeom.GetPoint(f.i2), 1);
 
 					if (transformationBreaksWinding)
 					{
-<<<<<<< HEAD
 						newGeom.AddFace(b, a, c);
 					}
 					else
 					{
 						newGeom.AddFace(a, b, c);
-=======
-						fuzzybools::Face f = meshGeom.GetFace(i);
-						glm::dvec3 a = newMat * glm::dvec4(meshGeom.GetPoint(f.i0), 1);
-						glm::dvec3 b = newMat * glm::dvec4(meshGeom.GetPoint(f.i1), 1);
-						glm::dvec3 c = newMat * glm::dvec4(meshGeom.GetPoint(f.i2), 1);
-
-						if (transformationBreaksWinding)
-						{
-							newGeom.AddFace(b, a, c);
-						}
-						else
-						{
-							newGeom.AddFace(a, b, c);
-						}
->>>>>>> 31d03ebc
 					}
 				}
 
