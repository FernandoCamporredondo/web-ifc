/* This Source Code Form is subject to the terms of the Mozilla Public
 * License, v. 2.0. If a copy of the MPL was not distributed with this
 * file, You can obtain one at https://mozilla.org/MPL/2.0/. */

#if defined(DEBUG_DUMP_SVG) || defined(DUMP_CSG_MESHES)
#include "../test/io_helpers.h"
#endif

#include "IfcGeometryProcessor.h"
#include <glm/gtx/transform.hpp>
#include "representation/geometry.h"
#include "operations/geometryutils.h"
#include "operations/curve-utils.h"
#include "operations/mesh_utils.h"
#include <fuzzy/fuzzy-bools.h>

namespace webifc::geometry
{
    IfcGeometryProcessor::IfcGeometryProcessor(const webifc::parsing::IfcLoader &loader, webifc::utility::LoaderErrorHandler &errorHandler, const webifc::schema::IfcSchemaManager &schemaManager, uint16_t circleSegments, bool coordinateToOrigin, bool optimizeprofiles)
        : _geometryLoader(loader, errorHandler, schemaManager, circleSegments), _loader(loader), _errorHandler(errorHandler), _schemaManager(schemaManager), _coordinateToOrigin(coordinateToOrigin), _optimize_profiles(optimizeprofiles), _circleSegments(circleSegments)
    {
        IfcProfile profile;
        double scaling = 1;
        profile.curve = GetCircleCurve(scaling, _circleSegments, glm::dmat3(1));
        predefinedCylinder = Extrude(profile, glm::dvec3(0, 0, 1), scaling, _errorHandler);

        IfcProfile profileCube;
        profileCube.curve = GetRectangleCurve(scaling, scaling, glm::dmat3(1));
        predefinedCube = Extrude(profileCube, glm::dvec3(0, 0, 1), scaling, _errorHandler);
    }

    IfcGeometryLoader IfcGeometryProcessor::GetLoader() const
    {
        return _geometryLoader;
    }

    void IfcGeometryProcessor::SetTransformation(const glm::dmat4 &val)
    {
        _transformation = val;
    }

    IfcGeometry &IfcGeometryProcessor::GetGeometry(uint32_t expressID)
    {
        return _expressIDToGeometry[expressID];
    }

    void IfcGeometryProcessor::Clear()
    {
        _expressIDToGeometry = {};
    }

    glm::dmat4 IfcGeometryProcessor::GetCoordinationMatrix()
    {
        return _coordinationMatrix;
    }

    IfcComposedMesh IfcGeometryProcessor::GetMeshByLine(uint32_t lineID)
    {
        auto &line = _loader.GetLine(lineID);

        std::optional<glm::dvec4> styledItemColor;
        auto &styledItems = _geometryLoader.GetStyledItems();
        auto &relMaterials = _geometryLoader.GetRelMaterials();
        auto &materialDefinitions = _geometryLoader.GetMaterialDefinitions();
        auto relVoids = _geometryLoader.GetRelVoids();
        auto &relElementAggregates = _geometryLoader.GetRelElementAggregates();

        auto styledItem = styledItems.find(line.expressID);
        if (styledItem != styledItems.end())
        {
            auto items = styledItem->second;
            for (auto item : items)
            {
                styledItemColor = _geometryLoader.GetColor(item.second);
                if (styledItemColor)
                    break;
            }
        }

        if (!styledItemColor)
        {
            auto material = relMaterials.find(line.expressID);
            if (material != relMaterials.end())
            {
                auto &materials = material->second;
                for (auto item : materials)
                {
                    if (materialDefinitions.count(item.second) != 0)
                    {
                        auto &defs = materialDefinitions.at(item.second);
                        for (auto def : defs)
                        {
                            styledItemColor = _geometryLoader.GetColor(def.second);
                            if (styledItemColor)
                                break;
                        }
                    }

                    // if no color found, check material itself
                    if (!styledItemColor)
                    {
                        styledItemColor = _geometryLoader.GetColor(item.second);
                        if (styledItemColor)
                            break;
                    }
                }
            }
        }

        IfcComposedMesh mesh;
        mesh.expressID = line.expressID;
        mesh.hasColor = styledItemColor.has_value();
        if (!styledItemColor)
            mesh.color = glm::dvec4(1.0);
        else
            mesh.color = styledItemColor.value();
        mesh.transformation = glm::dmat4(1);

        if (_schemaManager.IsIfcElement(line.ifcType))
        {
            _loader.MoveToArgumentOffset(line, 5);
            uint32_t localPlacement = 0;
            if (_loader.GetTokenType() == parsing::IfcTokenType::REF)
            {
                _loader.StepBack();
                localPlacement = _loader.GetRefArgument();
            }
            uint32_t ifcPresentation = 0;
            if (_loader.GetTokenType() == parsing::IfcTokenType::REF)
            {
                _loader.StepBack();
                ifcPresentation = _loader.GetRefArgument();
            }

            if (localPlacement != 0 && _loader.IsValidExpressID(localPlacement))
            {
                mesh.transformation = _geometryLoader.GetLocalPlacement(localPlacement);
            }

            if (ifcPresentation != 0 && _loader.IsValidExpressID(ifcPresentation))
            {
                mesh.children.push_back(GetMesh(ifcPresentation));
            }

            auto relVoidsIt = relVoids.find(line.expressID);

            auto relAggIt = relElementAggregates.find(line.expressID);
            if (relAggIt != relElementAggregates.end() && !relAggIt->second.empty())
            {
                for (auto relAggExpressID : relAggIt->second)
                {
                    auto relVoidsIt2 = relVoids.find(relAggExpressID);
                    if (relVoidsIt2 != relVoids.end() && !relVoidsIt2->second.empty())
                    {
                        if (relVoidsIt != relVoids.end() && !relVoidsIt->second.empty())
                        {
                            relVoidsIt->second.insert(relVoidsIt->second.end(), relVoidsIt2->second.begin(), relVoidsIt2->second.end());
                        }
                        else
                        {
                            relVoidsIt = relVoidsIt2;
                        }
                    }
                }
            }

            if (relVoidsIt != relVoids.end() && !relVoidsIt->second.empty())
            {
                IfcComposedMesh resultMesh;

                auto origin = GetOrigin(mesh, _expressIDToGeometry);
                auto normalizeMat = glm::translate(-origin);
                auto flatElementMeshes = flatten(mesh, _expressIDToGeometry, normalizeMat);
                auto elementColor = mesh.GetColor();

                IfcGeometry finalGeometry;

                if (flatElementMeshes.size() != 0)
                {

                    std::vector<IfcGeometry> voidGeoms;

                    for (auto relVoidExpressID : relVoidsIt->second)
                    {
                        IfcComposedMesh voidGeom = GetMesh(relVoidExpressID);
                        auto flatVoidMesh = flatten(voidGeom, _expressIDToGeometry, normalizeMat);
                        voidGeoms.insert(voidGeoms.end(), flatVoidMesh.begin(), flatVoidMesh.end());
                    }

                    finalGeometry = BoolSubtract(flatElementMeshes, voidGeoms);
                    
                    #ifdef CSG_DEBUG_OUTPUT
                        io::DumpIfcGeometry(finalGeometry, "mesh_bool.obj");
                    #endif
                }

                _expressIDToGeometry[line.expressID] = finalGeometry;
                resultMesh.transformation = glm::translate(origin);
                resultMesh.expressID = line.expressID;
                resultMesh.hasGeometry = true;
                // If there is no styledItemcolor apply color of the object
                if (styledItemColor)
                {
                    resultMesh.color = styledItemColor.value();
                    resultMesh.hasColor = true;
                }
                else if (elementColor.has_value())
                {
                    resultMesh.hasColor = true;
                    resultMesh.color = *elementColor;
                }
                else
                {
                    resultMesh.hasColor = false;
                }

                return resultMesh;
            }
            else
            {
                return mesh;
            }
        }
        else
        {
            switch (line.ifcType)
            {
            case schema::IFCSECTIONEDSOLIDHORIZONTAL:
            case schema::IFCSECTIONEDSOLID:
            case schema::IFCSECTIONEDSURFACE:
            {
                auto geom = SectionedSurface(_geometryLoader.GetCrossSections3D(line.expressID), _errorHandler);
                mesh.transformation = glm::dmat4(1);
                // TODO: this is getting problematic.....
                _expressIDToGeometry[line.expressID] = geom;
                mesh.hasGeometry = true;

                // #ifdef DEBUG_DUMP_SVG
                //     webifc::io::DumpSectionCurves(curves,"sectioned.obj");
                //     webifc::io::DumpIfcGeometry(geom, "geom.obj");
                // #endif

                return mesh;

                break;
            }
            case schema::IFCMAPPEDITEM:
            {
                _loader.MoveToArgumentOffset(line, 0);
                uint32_t ifcPresentation = _loader.GetRefArgument();
                uint32_t localPlacement = _loader.GetRefArgument();

                mesh.transformation = _geometryLoader.GetLocalPlacement(localPlacement);
                mesh.children.push_back(GetMesh(ifcPresentation));

                return mesh;
            }
            case schema::IFCBOOLEANCLIPPINGRESULT:
            {
                _loader.MoveToArgumentOffset(line, 1);
                uint32_t firstOperandID = _loader.GetRefArgument();
                uint32_t secondOperandID = _loader.GetRefArgument();

                auto firstMesh = GetMesh(firstOperandID);
                auto secondMesh = GetMesh(secondOperandID);

                auto origin = GetOrigin(firstMesh, _expressIDToGeometry);
                auto normalizeMat = glm::translate(-origin);

                auto flatFirstMeshes = flatten(firstMesh, _expressIDToGeometry, normalizeMat);
                auto flatSecondMeshes = flatten(secondMesh, _expressIDToGeometry, normalizeMat);

                IfcGeometry resultMesh = BoolSubtract(flatFirstMeshes, flatSecondMeshes);

                _expressIDToGeometry[line.expressID] = resultMesh;
                mesh.hasGeometry = true;
                mesh.transformation = glm::translate(origin);

                if (!mesh.hasColor && firstMesh.hasColor)
                {
                    mesh.hasColor = true;
                    mesh.color = firstMesh.color;
                }

                return mesh;
            }
            case schema::IFCBOOLEANRESULT:
            {
                // @Refactor: duplicate of above

                _loader.MoveToArgumentOffset(line, 0);
                std::string op = _loader.GetStringArgument();

                if (op != "DIFFERENCE")
                {
                    _errorHandler.ReportError(utility::LoaderErrorType::UNSUPPORTED_TYPE, "Unsupported boolean op " + op, line.expressID);
                    return mesh;
                }

                uint32_t firstOperandID = _loader.GetRefArgument();
                uint32_t secondOperandID = _loader.GetRefArgument();

                auto firstMesh = GetMesh(firstOperandID);
                auto secondMesh = GetMesh(secondOperandID);

                auto origin = GetOrigin(firstMesh, _expressIDToGeometry);
                auto normalizeMat = glm::translate(-origin);

                auto flatFirstMeshes = flatten(firstMesh, _expressIDToGeometry, normalizeMat);
                auto flatSecondMeshes = flatten(secondMesh, _expressIDToGeometry, normalizeMat);

                if (flatFirstMeshes.size() == 0)
                {
                    // bail out because we will get strange meshes
                    // if this happens, probably there's an issue parsing the first mesh
                    return mesh;
                }

                IfcGeometry resultMesh = BoolSubtract(flatFirstMeshes, flatSecondMeshes);

                _expressIDToGeometry[line.expressID] = resultMesh;
                mesh.hasGeometry = true;
                mesh.transformation = glm::translate(origin);
                if (!mesh.hasColor && firstMesh.hasColor)
                {
                    mesh.hasColor = true;
                    mesh.color = firstMesh.color;
                }

                return mesh;
            }
            case schema::IFCHALFSPACESOLID:
            {
                _loader.MoveToArgumentOffset(line, 0);
                uint32_t surfaceID = _loader.GetRefArgument();
                std::string agreement = _loader.GetStringArgument();

                IfcSurface surface = GetSurface(surfaceID);

                glm::dvec3 extrusionNormal = glm::dvec3(0, 0, 1);

                bool flipWinding = false;
                if (agreement == "T")
                {
                    extrusionNormal *= -1;
                    flipWinding = true;
                }

                double d = EXTRUSION_DISTANCE_HALFSPACE_M / _geometryLoader.GetLinearScalingFactor();

                IfcProfile profile;
                profile.isConvex = false;
                profile.curve = GetRectangleCurve(d, d, glm::dmat3(1));

                auto geom = Extrude(profile, extrusionNormal, d, _errorHandler);

                // @Refactor: duplicate of extrudedareasolid
                if (flipWinding)
                {
                    for (uint32_t i = 0; i < geom.numFaces; i++)
                    {
                        uint32_t temp = geom.indexData[i * 3 + 0];
                        temp = geom.indexData[i * 3 + 0];
                        geom.indexData[i * 3 + 0] = geom.indexData[i * 3 + 1];
                        geom.indexData[i * 3 + 1] = temp;
                    }
                }

                mesh.transformation = surface.transformation;
                // TODO: this is getting problematic.....
                _expressIDToGeometry[line.expressID] = geom;
                mesh.hasGeometry = true;

                return mesh;
            }
            case schema::IFCPOLYGONALBOUNDEDHALFSPACE:
            {
                _loader.MoveToArgumentOffset(line, 0);
                uint32_t surfaceID = _loader.GetRefArgument();
                std::string agreement = _loader.GetStringArgument();
                uint32_t positionID = _loader.GetRefArgument();
                uint32_t boundaryID = _loader.GetRefArgument();

                IfcSurface surface = GetSurface(surfaceID);
                glm::dmat4 position = _geometryLoader.GetLocalPlacement(positionID);
                IfcCurve curve = _geometryLoader.GetCurve(boundaryID, 2);

                if (!curve.IsCCW())
                {
                    curve.Invert();
                }

                glm::dvec3 extrusionNormal = glm::dvec3(0, 0, 1);
                glm::dvec3 planeNormal = surface.transformation[2];
                glm::dvec3 planePosition = surface.transformation[3];

                glm::dmat4 invPosition = glm::inverse(position);
                glm::dvec3 localPlaneNormal = invPosition * glm::dvec4(planeNormal, 0);
                auto localPlanePos = invPosition * glm::dvec4(planePosition, 1);

                bool flipWinding = false;
                double extrudeDistance = EXTRUSION_DISTANCE_HALFSPACE_M / _geometryLoader.GetLinearScalingFactor();

                bool halfSpaceInPlaneDirection = agreement != "T";
                bool extrudeInPlaneDirection = glm::dot(localPlaneNormal, extrusionNormal) > 0;
                bool ignoreDistanceInExtrude = (!halfSpaceInPlaneDirection && extrudeInPlaneDirection) || (halfSpaceInPlaneDirection && !extrudeInPlaneDirection);
                if (ignoreDistanceInExtrude)
                {
                    // spec says this should be * 0, but that causes issues for degenerate 0 volume pbhs
                    // hopefully we can get away by just inverting it
                    extrudeDistance *= -1;
                    flipWinding = true;
                }

                IfcProfile profile;
                profile.isConvex = false;
                profile.curve = curve;

                auto geom = Extrude(profile, extrusionNormal, extrudeDistance, _errorHandler, localPlaneNormal, localPlanePos);
                // auto geom = Extrude(profile, surface.transformation, extrusionNormal, EXTRUSION_DISTANCE_HALFSPACE);

                // @Refactor: duplicate of extrudedareasolid
                if (flipWinding)
                {
                    for (uint32_t i = 0; i < geom.numFaces; i++)
                    {
                        uint32_t temp = geom.indexData[i * 3 + 0];
                        temp = geom.indexData[i * 3 + 0];
                        geom.indexData[i * 3 + 0] = geom.indexData[i * 3 + 1];
                        geom.indexData[i * 3 + 1] = temp;
                    }
                }

#ifdef DUMP_CSG_MESHES
                DumpIfcGeometry(geom, "pbhs.obj");
#endif

                // TODO: this is getting problematic.....
                _expressIDToGeometry[line.expressID] = geom;
                mesh.hasGeometry = true;
                mesh.transformation = position;

                return mesh;
            }
            case schema::IFCREPRESENTATIONMAP:
            {
                _loader.MoveToArgumentOffset(line, 0);
                uint32_t axis2Placement = _loader.GetRefArgument();
                uint32_t ifcPresentation = _loader.GetRefArgument();

                mesh.transformation = _geometryLoader.GetLocalPlacement(axis2Placement);
                mesh.children.push_back(GetMesh(ifcPresentation));

                return mesh;
            }
            case schema::IFCFACEBASEDSURFACEMODEL:
            case schema::IFCSHELLBASEDSURFACEMODEL:
            {
                _loader.MoveToArgumentOffset(line, 0);
                auto shells = _loader.GetSetArgument();

                for (auto &shell : shells)
                {
                    uint32_t shellRef = _loader.GetRefArgument(shell);
                    IfcComposedMesh temp;
                    _expressIDToGeometry[shellRef] = GetBrep(shellRef);
                    temp.expressID = shellRef;
                    temp.hasGeometry = true;
                    temp.transformation = glm::dmat4(1);
                    mesh.children.push_back(temp);
                }

                return mesh;
            }
            case schema::IFCADVANCEDBREP:
            {
                _loader.MoveToArgumentOffset(line, 0);
                uint32_t ifcPresentation = _loader.GetRefArgument();

                _expressIDToGeometry[line.expressID] = GetBrep(ifcPresentation);
                mesh.hasGeometry = true;

                return mesh;
            }
            case schema::IFCFACETEDBREP:
            {
                _loader.MoveToArgumentOffset(line, 0);
                uint32_t ifcPresentation = _loader.GetRefArgument();

                _expressIDToGeometry[line.expressID] = GetBrep(ifcPresentation);
                mesh.hasGeometry = true;

                return mesh;
            }
            case schema::IFCPRODUCTREPRESENTATION:
            case schema::IFCPRODUCTDEFINITIONSHAPE:
            {
                _loader.MoveToArgumentOffset(line, 2);
                auto representations = _loader.GetSetArgument();

                for (auto &repToken : representations)
                {
                    uint32_t repID = _loader.GetRefArgument(repToken);
                    mesh.children.push_back(GetMesh(repID));
                }

                return mesh;
            }
            case schema::IFCSHAPEREPRESENTATION:
            {
                _loader.MoveToArgumentOffset(line, 1);
                auto type = _loader.GetStringArgument();

                _loader.MoveToArgumentOffset(line, 3);
                auto repItems = _loader.GetSetArgument();

                for (auto &repToken : repItems)
                {
                    uint32_t repID = _loader.GetRefArgument(repToken);
                    mesh.children.push_back(GetMesh(repID));
                }

                return mesh;
            }
            case schema::IFCPOLYGONALFACESET:
            {
                _loader.MoveToArgumentOffset(line, 0);

                auto coordinatesRef = _loader.GetRefArgument();
                auto points = _geometryLoader.ReadIfcCartesianPointList3D(coordinatesRef);

                // second optional argument closed, ignored

                // indices
                _loader.MoveToArgumentOffset(line, 2);
                auto faces = _loader.GetSetArgument();

                IfcGeometry geom;

                std::vector<IfcBound3D> bounds;
                for (auto &face : faces)
                {
                    uint32_t faceID = _loader.GetRefArgument(face);
                    ReadIndexedPolygonalFace(faceID, bounds, points);

                    TriangulateBounds(geom, bounds, _errorHandler, line.expressID);

                    bounds.clear();
                }

                _loader.MoveToArgumentOffset(line, 3);
                if (_loader.GetTokenType() == parsing::IfcTokenType::SET_BEGIN)
                {
                    _errorHandler.ReportError(utility::LoaderErrorType::UNSUPPORTED_TYPE, "Unsupported IFCPOLYGONALFACESET with PnIndex", line.expressID);
                }

                _expressIDToGeometry[line.expressID] = geom;
                mesh.expressID = line.expressID;
                mesh.hasGeometry = true;

                return mesh;
            }
            case schema::IFCTRIANGULATEDFACESET:
            {
                _loader.MoveToArgumentOffset(line, 0);

                auto coordinatesRef = _loader.GetRefArgument();
                auto points = _geometryLoader.ReadIfcCartesianPointList3D(coordinatesRef);

                // second argument normals, ignored
                // third argument closed, ignored

                // indices
                _loader.MoveToArgumentOffset(line, 3);
                auto indices = Read2DArrayOfThreeIndices();

                IfcGeometry geom;

                _loader.MoveToArgumentOffset(line, 4);
                if (_loader.GetTokenType() == parsing::IfcTokenType::SET_BEGIN)
                {
                    _loader.StepBack();
                    auto pnIndex = Read2DArrayOfThreeIndices();

                    // ignore
                    // std::cout << "Unsupported IFCTRIANGULATEDFACESET with PnIndex!" << std::endl;
                }

                for (size_t i = 0; i < indices.size(); i += 3)
                {
                    int i1 = indices[i + 0] - 1;
                    int i2 = indices[i + 1] - 1;
                    int i3 = indices[i + 2] - 1;

                    geom.AddFace(points[i1], points[i2], points[i3]);
                }

                // DumpIfcGeometry(geom, "test.obj");

                _expressIDToGeometry[line.expressID] = geom;
                mesh.expressID = line.expressID;
                mesh.hasGeometry = true;

                return mesh;
            }
            case schema::IFCSURFACECURVESWEPTAREASOLID:
            {

<<<<<<< HEAD
                    _loader.MoveToArgumentOffset(line, 4);
                    if (_loader.GetTokenType() == parsing::IfcTokenType::SET_BEGIN)
                    {
                        _loader.StepBack();
                        auto pnIndex = Read2DArrayOfThreeIndices();                    }
=======
                // TODO: closed sweeps not implemented
                // TODO: the plane is not being used now

                _loader.MoveToArgumentOffset(line, 0);
>>>>>>> fcaf422b

                IfcProfile profile;
                glm::dmat4 placement(1);
                IfcCurve directrix;
                IfcSurface surface;

                double startParam = 0;
                double endParam = 1;
                auto profileID = _loader.GetRefArgument();
                auto placementID = _loader.GetRefArgument();
                auto directrixRef = _loader.GetRefArgument();
                bool closed = false;

                if (_loader.GetTokenType() == parsing::IfcTokenType::REAL)
                {
                    _loader.StepBack();
                    startParam = _loader.GetDoubleArgument();
                }

                if (_loader.GetTokenType() == parsing::IfcTokenType::REAL)
                {
                    _loader.StepBack();
                    endParam = _loader.GetDoubleArgument();
                }

                auto surfaceID = _loader.GetRefArgument();

                if (profileID)
                {
                    profile = _geometryLoader.GetProfile(profileID);
                }
                else
                {
                    break;
                }

                if (placementID)
                {
                    placement = _geometryLoader.GetLocalPlacement(placementID);
                }

                if (directrixRef)
                {
                    directrix = _geometryLoader.GetCurve(directrixRef, 3);
                }
                else
                {
                    break;
                }

                double dst = glm::distance(directrix.points[0], directrix.points[directrix.points.size() - 1]);
                if (startParam == 0 && endParam == 1 && dst < 1e-5)
                {
                    closed = true;
                }

                if (surfaceID)
                {
                    surface = GetSurface(surfaceID);
                }
                else
                {
                    break;
                }

                std::reverse(profile.curve.points.begin(), profile.curve.points.end());

                IfcGeometry geom = Sweep(closed, profile, directrix, surface.normal(), true);

                _expressIDToGeometry[line.expressID] = geom;
                mesh.expressID = line.expressID;
                mesh.hasGeometry = true;

                return mesh;
            }
            case schema::IFCSWEPTDISKSOLID:
            {
                // TODO: prevent self intersections in Sweep function still not working properly

                bool closed = false;

                _loader.MoveToArgumentOffset(line, 0);
                auto directrixRef = _loader.GetRefArgument();

                double radius = _loader.GetDoubleArgument();
                // double innerRadius = 0.0;

                if (_loader.GetTokenType() == parsing::IfcTokenType::REAL)
                {
                    _errorHandler.ReportError(utility::LoaderErrorType::UNSUPPORTED_TYPE, "Inner radius of IFCSWEPTDISKSOLID currently not supported", line.expressID);
                    _loader.StepBack();
                    _loader.GetDoubleArgument();
                }

                // double startParam = 0;
                // double endParam = 0;

                if (_loader.GetTokenType() == parsing::IfcTokenType::REAL)
                {
                    _loader.StepBack();
                    _loader.GetDoubleArgument();
                }

                if (_loader.GetTokenType() == parsing::IfcTokenType::REAL)
                {
                    _loader.StepBack();
                    _loader.GetDoubleArgument();
                }

                IfcCurve directrix = _geometryLoader.GetCurve(directrixRef, 3);

                IfcProfile profile;
                profile.curve = GetCircleCurve(radius, _circleSegments);

                IfcGeometry geom = Sweep(closed, profile, directrix);

                _expressIDToGeometry[line.expressID] = geom;
                mesh.expressID = line.expressID;
                mesh.hasGeometry = true;

                return mesh;
            }
            case schema::IFCREVOLVEDAREASOLID:
            {
                IfcComposedMesh mesh;

                _loader.MoveToArgumentOffset(line, 0);
                uint32_t profileID = _loader.GetRefArgument();
                uint32_t placementID = _loader.GetRefArgument();
                uint32_t axis1PlacementID = _loader.GetRefArgument();
                double angle = angleConversion(_loader.GetDoubleArgument());

                IfcProfile profile = _geometryLoader.GetProfile(profileID);
                glm::dmat4 placement = _geometryLoader.GetLocalPlacement(placementID);
                glm::dvec3 axis = _geometryLoader.GetAxis1Placement(axis1PlacementID)[0];

                bool closed = false;

                glm::dvec3 pos = _geometryLoader.GetAxis1Placement(axis1PlacementID)[1];

                IfcCurve directrix = BuildArc(pos, axis, angle, _circleSegments);

                IfcGeometry geom;

                if (!profile.isComposite)
                {
                    geom = Sweep(closed, profile, directrix, axis);
                }
                else
                {
                    for (uint32_t i = 0; i < profile.profiles.size(); i++)
                    {
                        IfcGeometry geom_t = Sweep(closed, profile.profiles[i], directrix, axis);
                        geom.AddGeometry(geom_t);
                    }
                }

                mesh.transformation = placement;
                _expressIDToGeometry[line.expressID] = geom;
                mesh.expressID = line.expressID;
                mesh.hasGeometry = true;
                if (!styledItemColor)
                    mesh.color = glm::dvec4(1.0);
                else
                    mesh.color = styledItemColor.value();
                _expressIDToMesh[line.expressID] = mesh;
                return mesh;
            }
            case schema::IFCEXTRUDEDAREASOLID:
            {
                _loader.MoveToArgumentOffset(line, 0);
                uint32_t profileID = _loader.GetRefArgument();
                uint32_t placementID = _loader.GetOptionalRefArgument();
                uint32_t directionID = _loader.GetRefArgument();
                double depth = _loader.GetDoubleArgument();

                auto foundProfile = _loader.ExpressIDToLineID(profileID);
                auto &lineProfile = _loader.GetLine(foundProfile);
                if (_optimize_profiles)
                {
                    if (lineProfile.ifcType == schema::IFCCIRCLEHOLLOWPROFILEDEF || lineProfile.ifcType == schema::IFCCIRCLEPROFILEDEF)
                    {
                        _loader.MoveToArgumentOffset(lineProfile, 0);
                        _loader.MoveToArgumentOffset(lineProfile, 2);
                        uint32_t profilePlacementID = _loader.GetRefArgument();
                        double radius = _loader.GetDoubleArgument();
                        // double thickness = _loader.GetDoubleArgument(); // Read this property only in hollow profiles

                        if (placementID)
                        {
                            mesh.transformation = _geometryLoader.GetLocalPlacement(placementID);
                        }

                        if (profilePlacementID)
                        {
                            auto trans2d = _geometryLoader.GetAxis2Placement2D(profilePlacementID);
                            glm::dmat4 trans3d = glm::dmat4(
                                glm::dvec4(trans2d[0][0], trans2d[0][1], 0, 0),
                                glm::dvec4(trans2d[1][0], trans2d[1][1], 0, 0),
                                glm::dvec4(0, 0, 1, 0),
                                glm::dvec4(trans2d[2][0], trans2d[2][1], 0, 1)
                            );
                            mesh.transformation *= trans3d;
                        }

                        glm::dvec3 dir = _geometryLoader.GetCartesianPoint3D(directionID);

                        double dirDot = glm::dot(dir, glm::dvec3(0, 0, 1));
                        bool flipWinding = dirDot < 0; // can't be perp according to spec

<<<<<<< HEAD
                    _loader.MoveToArgumentOffset(line, 0);
                    uint32_t profileID = _loader.GetRefArgument();
                    uint32_t placementID = _loader.GetRefArgument();
                    uint32_t axis1PlacementID = _loader.GetRefArgument();
                    double angle = angleConversion(_loader.GetDoubleArgument());
                    
                    IfcProfile profile = _geometryLoader.GetProfile(profileID);
                    glm::dmat4 placement = _geometryLoader.GetLocalPlacement(placementID);
                    glm::dvec3 axis= _geometryLoader.GetAxis1Placement(axis1PlacementID)[0];
=======
                        glm::dvec3 dx = glm::dvec3(1, 0, 0);
                        glm::dvec3 dy = glm::dvec3(0, 1, 0);
                        glm::dvec3 dz = glm::normalize(dir);
                        if (glm::abs(dirDot) < EPS_BIG)
                        {
                            dx = glm::normalize(glm::cross(dz, glm::dvec3(0, 0, 1)));
                        }
                        else
                        {
                            dx = glm::normalize(glm::cross(dz, glm::dvec3(0, 1, 0)));
                        }
>>>>>>> fcaf422b

                        dy = glm::normalize(glm::cross(dir, dx));

                        glm::dmat4 rot = glm::dmat4(
                            glm::dvec4(1, 0, 0, 0),
                            glm::dvec4(0, 1, 0, 0),
                            glm::dvec4(0, 0, 1, 0),
                            glm::dvec4(0, 0, 0, 1));

                        glm::dmat4 trans = glm::dmat4(
                            glm::dvec4(dx * radius, 0),
                            glm::dvec4(dy * radius, 0),
                            glm::dvec4(dz * depth, 0),
                            glm::dvec4(0, 0, 0, 1));
                        trans = trans * rot;

                        _expressIDToGeometry[1] = predefinedCylinder;
                        mesh.transformation = mesh.transformation * trans;

                        mesh.expressID = 1;
                        mesh.hasGeometry = true;
                        return mesh;
                    }
                    else if (lineProfile.ifcType == schema::IFCRECTANGLEHOLLOWPROFILEDEF || lineProfile.ifcType == schema::IFCRECTANGLEPROFILEDEF)
                    {
                        _loader.MoveToArgumentOffset(lineProfile, 0);
                        _loader.MoveToArgumentOffset(lineProfile, 2);
                        uint32_t profilePlacementID = _loader.GetRefArgument();
                        double dimx = _loader.GetDoubleArgument();
                        double dimy = _loader.GetDoubleArgument();
                        // double thickness = _loader.GetDoubleArgument(); // Read this property only in hollow profiles

                        if (placementID)
                        {
                            mesh.transformation = _geometryLoader.GetLocalPlacement(placementID);
                        }

                        if (profilePlacementID)
                        {
                            auto trans2d = _geometryLoader.GetAxis2Placement2D(profilePlacementID);
                            glm::dmat4 trans3d = glm::dmat4(
                                glm::dvec4(trans2d[0][0], trans2d[0][1], 0, 0),
                                glm::dvec4(trans2d[1][0], trans2d[1][1], 0, 0),
                                glm::dvec4(0, 0, 1, 0),
                                glm::dvec4(trans2d[2][0], trans2d[2][1], 0, 1)
                            );
                            mesh.transformation *= trans3d;
                        }

                        glm::dvec3 dir = _geometryLoader.GetCartesianPoint3D(directionID);

                        double dirDot = glm::dot(dir, glm::dvec3(0, 0, 1));
                        bool flipWinding = dirDot < 0; // can't be perp according to spec

                        glm::dvec3 dx = glm::dvec3(1, 0, 0);
                        glm::dvec3 dy = glm::dvec3(0, 1, 0);
                        glm::dvec3 dz = glm::normalize(dir);
                        if (glm::abs(dirDot) < EPS_BIG)
                        {
                            dx = glm::normalize(glm::cross(dz, glm::dvec3(0, 0, 1)));
                        }
                        else
                        {
                            dx = glm::normalize(glm::cross(dz, glm::dvec3(0, 1, 0)));
                        }

                        dy = glm::normalize(glm::cross(dir, dx));

                        glm::dmat4 rot = glm::dmat4(
                            glm::dvec4(1, 0, 0, 0),
                            glm::dvec4(0, 1, 0, 0),
                            glm::dvec4(0, 0, 1, 0),
                            glm::dvec4(0, 0, 0, 1));

                        glm::dmat4 trans = glm::dmat4(
                            glm::dvec4(dx * dimx, 0),
                            glm::dvec4(dy * dimy, 0),
                            glm::dvec4(dz * depth, 0),
                            glm::dvec4(0, 0, 0, 1));
                        trans = trans * rot;

                        _expressIDToGeometry[2] = predefinedCube;
                        mesh.transformation = mesh.transformation * trans;

                        mesh.expressID = 2;
                        mesh.hasGeometry = true;
                        return mesh;
                    }
                }

                IfcProfile profile = _geometryLoader.GetProfile(profileID);
                if (!profile.isComposite)
                {
                    if (profile.curve.points.empty())
                    {
                        return mesh;
                    }
                }
                else
                {
                    for (uint32_t i = 0; i < profile.profiles.size(); i++)
                    {
                        if (profile.profiles[i].curve.points.empty())
                        {
                            return mesh;
                        }
                    }
                }

                if (placementID)
                {
                    mesh.transformation = _geometryLoader.GetLocalPlacement(placementID);
                }

                glm::dvec3 dir = _geometryLoader.GetCartesianPoint3D(directionID);

                double dirDot = glm::dot(dir, glm::dvec3(0, 0, 1));
                bool flipWinding = dirDot < 0; // can't be perp according to spec

<<<<<<< HEAD

                    // TODO: correct dump in case of compositeProfile
                    #ifdef CSG_DEBUG_OUTPUT
                        io::DumpSVGCurve(profile.curve.points, "IFCEXTRUDEDAREASOLID_curve.html");
                    #endif
=======
// TODO: correct dump in case of compositeProfile
#ifdef CSG_DEBUG_OUTPUT
                io::DumpSVGCurve(profile.curve.points, "IFCEXTRUDEDAREASOLID_curve.html");
#endif
>>>>>>> fcaf422b

                IfcGeometry geom;

                if (!profile.isComposite)
                {
                    geom = Extrude(profile, dir, depth, _errorHandler);
                    if (flipWinding)
                    {
                        for (uint32_t i = 0; i < geom.numFaces; i++)
                        {
                            uint32_t temp = geom.indexData[i * 3 + 0];
                            temp = geom.indexData[i * 3 + 0];
                            geom.indexData[i * 3 + 0] = geom.indexData[i * 3 + 1];
                            geom.indexData[i * 3 + 1] = temp;
                        }
                    }
                }
                else
                {
                    for (uint32_t i = 0; i < profile.profiles.size(); i++)
                    {
                        IfcGeometry geom_t = Extrude(profile.profiles[i], dir, depth, _errorHandler);
                        if (flipWinding)
                        {
                            for (uint32_t k = 0; k < geom_t.numFaces; k++)
                            {
                                uint32_t temp = geom_t.indexData[k * 3 + 0];
                                temp = geom_t.indexData[k * 3 + 0];
                                geom_t.indexData[k * 3 + 0] = geom_t.indexData[k * 3 + 1];
                                geom_t.indexData[k * 3 + 1] = temp;
                            }
                        }
                        geom.AddGeometry(geom_t);
                    }
                }

// TODO: correct dump in case of compositeProfile
#ifdef CSG_DEBUG_OUTPUT
                io::DumpIfcGeometry(geom, "IFCEXTRUDEDAREASOLID_geom.obj");
#endif

                _expressIDToGeometry[line.expressID] = geom;
                mesh.expressID = line.expressID;
                mesh.hasGeometry = true;

                return mesh;
            }
            case schema::IFCGEOMETRICSET:
            {
                _loader.MoveToArgumentOffset(line, 0);
                auto items = _loader.GetSetArgument();

                for (auto &item : items)
                {
                    uint32_t itemID = _loader.GetRefArgument(item);
                    mesh.children.push_back(GetMesh(itemID));
                }

                return mesh;
            }
            case schema::IFCPOLYLINE:
            case schema::IFCINDEXEDPOLYCURVE:
            case schema::IFCTRIMMEDCURVE:
                // ignore polylines as meshes
                return mesh;
            default:
                _errorHandler.ReportError(utility::LoaderErrorType::UNSUPPORTED_TYPE, "unexpected mesh type", line.expressID, line.ifcType);
                break;
            }
        }

        return IfcComposedMesh();
    }

    IfcSurface IfcGeometryProcessor::GetSurface(uint32_t expressID)
    {
        uint32_t lineID = _loader.ExpressIDToLineID(expressID);
        auto &line = _loader.GetLine(lineID);

        // TODO: IfcSweptSurface and IfcBSplineSurface still missing
        switch (line.ifcType)
        {
        case schema::IFCPLANE:
        {
            IfcSurface surface;

            _loader.MoveToArgumentOffset(line, 0);
            uint32_t locationID = _loader.GetRefArgument();
            surface.transformation = _geometryLoader.GetLocalPlacement(locationID);

            return surface;
        }
        case schema::IFCBSPLINESURFACE:
        {
            IfcSurface surface;

            std::vector<std::vector<glm::vec<3, glm::f64>>> ctrolPts;

            _loader.MoveToArgumentOffset(line, 0);
            double Udegree = _loader.GetDoubleArgument();

            _loader.MoveToArgumentOffset(line, 1);
            double Vdegree = _loader.GetDoubleArgument();

            _loader.MoveToArgumentOffset(line, 2);
            auto ctrlPointGroups = _loader.GetSetListArgument();
            for (auto &set : ctrlPointGroups)
            {
                std::vector<glm::vec<3, glm::f64>> list;
                for (auto &token : set)
                {
                    uint32_t pointId = _loader.GetRefArgument(token);
                    list.push_back(_geometryLoader.GetCartesianPoint3D(pointId));
                }
                ctrolPts.push_back(list);
            }

            _loader.MoveToArgumentOffset(line, 3);
            auto curveType = _loader.GetStringArgument();

            _loader.MoveToArgumentOffset(line, 4);
            auto closedU = _loader.GetStringArgument();

            _loader.MoveToArgumentOffset(line, 5);
            auto closedV = _loader.GetStringArgument();

            _loader.MoveToArgumentOffset(line, 6);
            auto selfIntersect = _loader.GetStringArgument();

            surface.BSplineSurface.Active = true;
            surface.BSplineSurface.UDegree = Udegree;
            surface.BSplineSurface.VDegree = Vdegree;
            surface.BSplineSurface.ControlPoints = ctrolPts;
            surface.BSplineSurface.ClosedU = closedU;
            surface.BSplineSurface.ClosedV = closedV;
            surface.BSplineSurface.CurveType = curveType;

            break;
        }
        case schema::IFCBSPLINESURFACEWITHKNOTS:
        {
            IfcSurface surface;

            std::vector<std::vector<glm::vec<3, glm::f64>>> ctrolPts;
            std::vector<glm::f64> UMultiplicity;
            std::vector<glm::f64> VMultiplicity;
            std::vector<glm::f64> UKnots;
            std::vector<glm::f64> VKnots;

            _loader.MoveToArgumentOffset(line, 0);
            double Udegree = _loader.GetDoubleArgument();

            _loader.MoveToArgumentOffset(line, 1);
            double Vdegree = _loader.GetDoubleArgument();

            _loader.MoveToArgumentOffset(line, 2);
            auto ctrlPointGroups = _loader.GetSetListArgument();
            for (auto &set : ctrlPointGroups)
            {
                std::vector<glm::vec<3, glm::f64>> list;
                for (auto &token : set)
                {
                    uint32_t pointId = _loader.GetRefArgument(token);
                    list.push_back(_geometryLoader.GetCartesianPoint3D(pointId));
                }
                ctrolPts.push_back(list);
            }

            _loader.MoveToArgumentOffset(line, 3);
            auto curveType = _loader.GetStringArgument();

            _loader.MoveToArgumentOffset(line, 4);
            auto closedU = _loader.GetStringArgument();

            _loader.MoveToArgumentOffset(line, 5);
            auto closedV = _loader.GetStringArgument();

            _loader.MoveToArgumentOffset(line, 6);
            auto selfIntersect = _loader.GetStringArgument();

            _loader.MoveToArgumentOffset(line, 7);
            auto knotSetU = _loader.GetSetArgument();

            _loader.MoveToArgumentOffset(line, 8);
            auto knotSetV = _loader.GetSetArgument();

            _loader.MoveToArgumentOffset(line, 9);
            auto indexesSetU = _loader.GetSetArgument();

            _loader.MoveToArgumentOffset(line, 10);
            auto indexesSetV = _loader.GetSetArgument();

            for (auto &token : knotSetU)
            {
                UMultiplicity.push_back(_loader.GetDoubleArgument(token));
            }

            for (auto &token : knotSetV)
            {
                VMultiplicity.push_back(_loader.GetDoubleArgument(token));
            }

            for (auto &token : indexesSetU)
            {
                UKnots.push_back(_loader.GetDoubleArgument(token));
            }

            for (auto &token : indexesSetV)
            {
                VKnots.push_back(_loader.GetDoubleArgument(token));
            }

            if (UKnots[UKnots.size() - 1] != (int)UKnots[UKnots.size() - 1])
            {
                for (uint32_t i = 0; i < UKnots.size(); i++)
                {
                    UKnots[i] = UKnots[i] * (UKnots.size() - 1) / UKnots[UKnots.size() - 1];
                }
            }

            if (VKnots[VKnots.size() - 1] != (int)VKnots[VKnots.size() - 1])
            {
                for (uint32_t i = 0; i < VKnots.size(); i++)
                {
                    VKnots[i] = VKnots[i] * (VKnots.size() - 1) / VKnots[VKnots.size() - 1];
                }
            }

            // if (closedU == "T")
            // {
            //  std::vector<std::vector<glm::vec<3, glm::f64>>> newCtrolPts;
            //  for (uint32_t i = 0; i < Udegree; i++)
            //  {
            //      newCtrolPts.push_back(ctrolPts[ctrolPts.size() - 1 + (i - Udegree)]);
            //  }
            //  for (uint32_t s = 0; s < ctrolPts.size(); s++)
            //  {
            //      newCtrolPts.push_back(ctrolPts[s]);
            //  }
            //  ctrolPts = newCtrolPts;
            //  UMultiplicity[0] += Udegree;
            // }

            // if (closedV == "T")
            // {
            //  std::vector<std::vector<glm::vec<3, glm::f64>>> newCtrolPts;
            //  for (uint32_t r = 0; r < ctrolPts.size(); r++)
            //  {
            //      std::vector<glm::vec<3, glm::f64>> newSubList;
            //      for (uint32_t i = 0; i < Vdegree; i++)
            //      {
            //          newSubList.push_back(ctrolPts[r][ctrolPts[r].size() - 1 + (i - Vdegree)]);
            //      }
            //      for (uint32_t s = 0; s < ctrolPts[r].size(); s++)
            //      {
            //          newSubList.push_back(ctrolPts[r][s]);
            //      }
            //      newCtrolPts.push_back(newSubList);
            //  }
            //  ctrolPts = newCtrolPts;
            //  VMultiplicity[0] += Vdegree;
            // }

            surface.BSplineSurface.Active = true;
            surface.BSplineSurface.UDegree = Udegree;
            surface.BSplineSurface.VDegree = Vdegree;
            surface.BSplineSurface.ControlPoints = ctrolPts;
            surface.BSplineSurface.UMultiplicity = UMultiplicity;
            surface.BSplineSurface.VMultiplicity = VMultiplicity;
            surface.BSplineSurface.UKnots = UKnots;
            surface.BSplineSurface.VKnots = VKnots;

            return surface;

            break;
        }
        case schema::IFCRATIONALBSPLINESURFACEWITHKNOTS:
        {
            IfcSurface surface;

            std::vector<std::vector<glm::vec<3, glm::f64>>> ctrolPts;
            std::vector<std::vector<glm::f64>> weightPts;
            std::vector<glm::f64> UMultiplicity;
            std::vector<glm::f64> VMultiplicity;
            std::vector<glm::f64> UKnots;
            std::vector<glm::f64> VKnots;

            _loader.MoveToArgumentOffset(line, 0);
            double Udegree = _loader.GetDoubleArgument();

            _loader.MoveToArgumentOffset(line, 1);
            double Vdegree = _loader.GetDoubleArgument();

            _loader.MoveToArgumentOffset(line, 2);
            auto ctrlPointGroups = _loader.GetSetListArgument();
            for (auto &set : ctrlPointGroups)
            {
                std::vector<glm::vec<3, glm::f64>> list;
                for (auto &token : set)
                {
                    uint32_t pointId = _loader.GetRefArgument(token);
                    list.push_back(_geometryLoader.GetCartesianPoint3D(pointId));
                }
                ctrolPts.push_back(list);
            }

            _loader.MoveToArgumentOffset(line, 3);
            auto curveType = _loader.GetStringArgument();

            _loader.MoveToArgumentOffset(line, 4);
            auto closedU = _loader.GetStringArgument();

            _loader.MoveToArgumentOffset(line, 5);
            auto closedV = _loader.GetStringArgument();

            _loader.MoveToArgumentOffset(line, 6);
            auto selfIntersect = _loader.GetStringArgument();

            _loader.MoveToArgumentOffset(line, 7);
            auto knotSetU = _loader.GetSetArgument();

            _loader.MoveToArgumentOffset(line, 8);
            auto knotSetV = _loader.GetSetArgument();

            _loader.MoveToArgumentOffset(line, 9);
            auto indexesSetU = _loader.GetSetArgument();

            _loader.MoveToArgumentOffset(line, 10);
            auto indexesSetV = _loader.GetSetArgument();

            _loader.MoveToArgumentOffset(line, 12);
            auto weightPointGroups = _loader.GetSetListArgument();
            for (auto &set : weightPointGroups)
            {
                std::vector<glm::f64> list;
                for (auto &token : set)
                {
                    list.push_back(_loader.GetDoubleArgument(token));
                }
                weightPts.push_back(list);
            }

            for (auto &token : knotSetU)
            {
                UMultiplicity.push_back(_loader.GetDoubleArgument(token));
            }

            for (auto &token : knotSetV)
            {
                VMultiplicity.push_back(_loader.GetDoubleArgument(token));
            }

            for (auto &token : indexesSetU)
            {
                UKnots.push_back(_loader.GetDoubleArgument(token));
            }

            for (auto &token : indexesSetV)
            {
                VKnots.push_back(_loader.GetDoubleArgument(token));
            }

            if (UKnots[UKnots.size() - 1] != (int)UKnots[UKnots.size() - 1])
            {
                for (uint32_t i = 0; i < UKnots.size(); i++)
                {
                    UKnots[i] = UKnots[i] * (UKnots.size() - 1) / UKnots[UKnots.size() - 1];
                }
            }

            if (VKnots[VKnots.size() - 1] != (int)VKnots[VKnots.size() - 1])
            {
                for (uint32_t i = 0; i < VKnots.size(); i++)
                {
                    VKnots[i] = VKnots[i] * (VKnots.size() - 1) / VKnots[VKnots.size() - 1];
                }
            }

            // if (closedU == "T")
            // {
            //  std::vector<std::vector<glm::vec<3, glm::f64>>> newCtrolPts;
            //  for (uint32_t i = 0; i < Udegree; i++)
            //  {
            //      newCtrolPts.push_back(ctrolPts[ctrolPts.size() - 1 + (i - Udegree)]);
            //  }
            //  for (uint32_t s = 0; s < ctrolPts.size(); s++)
            //  {
            //      newCtrolPts.push_back(ctrolPts[s]);
            //  }
            //  ctrolPts = newCtrolPts;
            //  UMultiplicity[0] += Udegree;
            // }

            // if (closedV == "T")
            // {
            //  std::vector<std::vector<glm::vec<3, glm::f64>>> newCtrolPts;
            //  for (uint32_t r = 0; r < ctrolPts.size(); r++)
            //  {
            //      std::vector<glm::vec<3, glm::f64>> newSubList;
            //      for (uint32_t i = 0; i < Vdegree; i++)
            //      {
            //          newSubList.push_back(ctrolPts[r][ctrolPts[r].size() - 1 + (i - Vdegree)]);
            //      }
            //      for (uint32_t s = 0; s < ctrolPts[r].size(); s++)
            //      {
            //          newSubList.push_back(ctrolPts[r][s]);
            //      }
            //      newCtrolPts.push_back(newSubList);
            //  }
            //  ctrolPts = newCtrolPts;
            //  VMultiplicity[0] += Vdegree;
            // }

            surface.BSplineSurface.Active = true;
            surface.BSplineSurface.UDegree = Udegree;
            surface.BSplineSurface.VDegree = Vdegree;
            surface.BSplineSurface.ControlPoints = ctrolPts;
            surface.BSplineSurface.UMultiplicity = UMultiplicity;
            surface.BSplineSurface.VMultiplicity = VMultiplicity;
            surface.BSplineSurface.UKnots = UKnots;
            surface.BSplineSurface.VKnots = VKnots;
            surface.BSplineSurface.WeightPoints = weightPts;

            return surface;

            break;
        }
        case schema::IFCCYLINDRICALSURFACE:
        {
            IfcSurface surface;

            _loader.MoveToArgumentOffset(line, 0);
            uint32_t locationID = _loader.GetRefArgument();
            surface.transformation = _geometryLoader.GetLocalPlacement(locationID);

            _loader.MoveToArgumentOffset(line, 1);
            double radius = _loader.GetDoubleArgument();

            surface.CylinderSurface.Active = true;
            surface.CylinderSurface.Radius = radius;

            return surface;

            break;
        }
        case schema::IFCSURFACEOFREVOLUTION:
        {
            IfcSurface surface;

            _loader.MoveToArgumentOffset(line, 0);
            uint32_t profileID = _loader.GetRefArgument();
            IfcProfile profile = _geometryLoader.GetProfile3D(_loader.ExpressIDToLineID(profileID));

            _loader.MoveToArgumentOffset(line, 1);
            if (_loader.GetTokenType() == parsing::IfcTokenType::REF)
            {
                _loader.StepBack();
                uint32_t placementID = _loader.GetRefArgument();
                surface.transformation = _geometryLoader.GetLocalPlacement(placementID);
            }

            _loader.MoveToArgumentOffset(line, 2);
            uint32_t locationID = _loader.GetRefArgument();

            surface.RevolutionSurface.Active = true;
            surface.RevolutionSurface.Direction = _geometryLoader.GetLocalPlacement(locationID);
            surface.RevolutionSurface.Profile = profile;

            return surface;

            break;
        }
        case schema::IFCSURFACEOFLINEAREXTRUSION:
        {
            IfcSurface surface;

            _loader.MoveToArgumentOffset(line, 0);
            uint32_t profileID = _loader.GetRefArgument();
            IfcProfile profile = _geometryLoader.GetProfile(profileID);

            _loader.MoveToArgumentOffset(line, 2);
            uint32_t directionID = _loader.GetRefArgument();
            glm::dvec3 direction = _geometryLoader.GetCartesianPoint3D(directionID);

            _loader.MoveToArgumentOffset(line, 3);
            double length = 0;
            if (_loader.GetTokenType() == parsing::IfcTokenType::REAL)
            {
                _loader.StepBack();
                length = _loader.GetDoubleArgument();
            }

            surface.ExtrusionSurface.Active = true;
            surface.ExtrusionSurface.Length = length;
            surface.ExtrusionSurface.Profile = profile;
            surface.ExtrusionSurface.Direction = direction;

            _loader.MoveToArgumentOffset(line, 1);
            uint32_t locationID = _loader.GetRefArgument();
            surface.transformation = _geometryLoader.GetLocalPlacement(locationID);

            return surface;

            break;
        }
        default:
            _errorHandler.ReportError(utility::LoaderErrorType::UNSUPPORTED_TYPE, "unexpected surface type", line.expressID, line.ifcType);
            break;
        }

        return IfcSurface();
    }

    IfcComposedMesh IfcGeometryProcessor::GetMesh(uint32_t expressID)
    {
        auto foundMesh = _loader.ExpressIDToLineID(expressID);
        return GetMeshByLine(foundMesh);
    }

    IfcFlatMesh IfcGeometryProcessor::GetFlatMesh(uint32_t expressID)
    {
        IfcFlatMesh flatMesh;
        flatMesh.expressID = expressID;

        IfcComposedMesh composedMesh = GetMesh(expressID);

        glm::dmat4 mat = glm::scale(glm::dvec3(_geometryLoader.GetLinearScalingFactor()));

        AddComposedMeshToFlatMesh(flatMesh, composedMesh, _transformation * NormalizeIFC * mat);

        return flatMesh;
    }

    void IfcGeometryProcessor::AddComposedMeshToFlatMesh(IfcFlatMesh &flatMesh, const IfcComposedMesh &composedMesh, const glm::dmat4 &parentMatrix, const glm::dvec4 &color, bool hasColor)
    {
        glm::dvec4 newParentColor = color;
        bool newHasColor = hasColor;
        glm::dmat4 newMatrix = parentMatrix * composedMesh.transformation;

        if (composedMesh.hasColor && !hasColor)
        {
            newHasColor = true;
            newParentColor = composedMesh.color;
        }

        if (composedMesh.hasGeometry)
        {
            IfcPlacedGeometry geometry;

            if (!_isCoordinated && _coordinateToOrigin)
            {
                auto &geom = _expressIDToGeometry[composedMesh.expressID];
                auto pt = geom.GetPoint(0);
                auto transformedPt = newMatrix * glm::dvec4(pt, 1);
                _coordinationMatrix = glm::translate(-glm::dvec3(transformedPt));
                _isCoordinated = true;
            }

            glm::dvec3 center;
            glm::dvec3 extents;
            auto geom = _expressIDToGeometry[composedMesh.expressID];
            if (geometry.testReverse())
                geom.ReverseFaces();
            geom.GetCenterExtents(center, extents);
            auto normalizedGeom = geom.Normalize(center, extents);
            _expressIDToGeometry[composedMesh.expressID] = *static_cast<IfcGeometry *>(&normalizedGeom);

            if (!composedMesh.hasColor)
            {
                geometry.color = newParentColor;
            }
            else
            {
                geometry.color = composedMesh.color;
                newParentColor = composedMesh.color;
                newHasColor = composedMesh.hasColor;
            }

            geometry.transformation = _coordinationMatrix * newMatrix;
            geometry.SetFlatTransformation();
            geometry.geometryExpressID = composedMesh.expressID;

            flatMesh.geometries.push_back(geometry);
        }

        for (auto &c : composedMesh.children)
        {
            AddComposedMeshToFlatMesh(flatMesh, c, newMatrix, newParentColor, newHasColor);
        }
    }

    IfcGeometry IfcGeometryProcessor::BoolSubtract(const std::vector<IfcGeometry> &firstGeoms, std::vector<IfcGeometry> &secondGeoms)
    {
        IfcGeometry finalResult;

        for (auto &firstGeom : firstGeoms)
        {
            fuzzybools::Geometry result = firstGeom;
            for (auto &secondGeom : secondGeoms)
            {
                bool doit = true;
                if (secondGeom.numFaces == 0)
                {
                    _errorHandler.ReportError(utility::LoaderErrorType::BOOL_ERROR, "bool aborted due to empty source or target");

                    // bail out because we will get strange meshes
                    // if this happens, probably there's an issue parsing the mesh that occurred earlier
                    doit = false;
                }

                if (result.numFaces == 0)
                {
                    _errorHandler.ReportError(utility::LoaderErrorType::BOOL_ERROR, "bool aborted due to empty source or target");

                    // bail out because we will get strange meshes
                    // if this happens, probably there's an issue parsing the mesh that occurred earlier
                    break;
                }

                if (doit)
                {
                    result = fuzzybools::Subtract(result, secondGeom);
                }
            }
            finalResult.AddGeometry(result);
        }

        return finalResult;
    }

    std::vector<uint32_t> IfcGeometryProcessor::Read2DArrayOfThreeIndices()
    {
        std::vector<uint32_t> result;

        _loader.GetTokenType();

        // while we have point set begin
        while (_loader.GetTokenType() == parsing::IfcTokenType::SET_BEGIN)
        {
            result.push_back(static_cast<uint32_t>(_loader.GetDoubleArgument()));
            result.push_back(static_cast<uint32_t>(_loader.GetDoubleArgument()));
            result.push_back(static_cast<uint32_t>(_loader.GetDoubleArgument()));

            // read point set end
            _loader.GetTokenType();
        }

        return result;
    }

    void IfcGeometryProcessor::ReadIndexedPolygonalFace(uint32_t expressID, std::vector<IfcBound3D> &bounds, const std::vector<glm::dvec3> &points)
    {
        auto lineID = _loader.ExpressIDToLineID(expressID);
        auto &line = _loader.GetLine(lineID);

        bounds.emplace_back();

        switch (line.ifcType)
        {
        case schema::IFCINDEXEDPOLYGONALFACEWITHVOIDS:
        case schema::IFCINDEXEDPOLYGONALFACE:
        {
            _loader.MoveToArgumentOffset(line, 0);
            auto indexIDs = _loader.GetSetArgument();

            IfcGeometry geometry;
            for (auto &indexID : indexIDs)
            {
                uint32_t index = static_cast<uint32_t>(_loader.GetDoubleArgument(indexID));
                glm::dvec3 point = points[index - 1]; // indices are 1-based

                // I am not proud of this
                bounds.back().curve.points.push_back(point);
            }

            if (line.ifcType == schema::IFCINDEXEDPOLYGONALFACE)
            {
                break;
            }

            // case IFCINDEXEDPOLYGONALFACEWITHVOIDS
            _loader.MoveToArgumentOffset(line, 1);

            // guaranteed to be set begin
            _loader.GetTokenType();

            // while we have hole-index set begin
            while (_loader.GetTokenType() == parsing::IfcTokenType::SET_BEGIN)
            {
                bounds.emplace_back();

                while (_loader.GetTokenType() != parsing::IfcTokenType::SET_END)
                {
                    _loader.StepBack();
                    uint32_t index = static_cast<uint32_t>(_loader.GetDoubleArgument());

                    glm::dvec3 point = points[index - 1]; // indices are still 1-based

                    // I am also not proud of this
                    bounds.back().curve.points.push_back(point);
                }
            }

            break;
        }
        default:
            _errorHandler.ReportError(utility::LoaderErrorType::UNSUPPORTED_TYPE, "unexpected indexedface type", line.expressID, line.ifcType);
            break;
        }
    }

    IfcGeometry IfcGeometryProcessor::GetBrep(uint32_t expressID)
    {
        auto lineID = _loader.ExpressIDToLineID(expressID);
        auto &line = _loader.GetLine(lineID);
        switch (line.ifcType)
        {
        case schema::IFCCONNECTEDFACESET:
        case schema::IFCCLOSEDSHELL:
        case schema::IFCOPENSHELL:
        {
            _loader.MoveToArgumentOffset(line, 0);
            auto faces = _loader.GetSetArgument();

            IfcGeometry geometry;
            for (auto &faceToken : faces)
            {
                uint32_t faceID = _loader.GetRefArgument(faceToken);
                AddFaceToGeometry(faceID, geometry);
            }

            return geometry;
        }
        default:
            _errorHandler.ReportError(utility::LoaderErrorType::UNSUPPORTED_TYPE, "unexpected shell type", line.expressID, line.ifcType);
            break;
        }

        return IfcGeometry();
    }

    void IfcGeometryProcessor::AddFaceToGeometry(uint32_t expressID, IfcGeometry &geometry)
    {
        auto lineID = _loader.ExpressIDToLineID(expressID);
        auto &line = _loader.GetLine(lineID);

        switch (line.ifcType)
        {
        case schema::IFCFACE:
        {
            _loader.MoveToArgumentOffset(line, 0);
            auto bounds = _loader.GetSetArgument();

            std::vector<IfcBound3D> bounds3D(bounds.size());

            for (size_t i = 0; i < bounds.size(); i++)
            {
                uint32_t boundID = _loader.GetRefArgument(bounds[i]);
                bounds3D[i] = _geometryLoader.GetBound(boundID);
            }

            TriangulateBounds(geometry, bounds3D, _errorHandler, expressID);
            break;
        }
        case schema::IFCADVANCEDFACE:
        {
            _loader.MoveToArgumentOffset(line, 0);
            auto bounds = _loader.GetSetArgument();

            std::vector<IfcBound3D> bounds3D(bounds.size());

            for (size_t i = 0; i < bounds.size(); i++)
            {
                uint32_t boundID = _loader.GetRefArgument(bounds[i]);
                bounds3D[i] = _geometryLoader.GetBound(boundID);
            }

            _loader.MoveToArgumentOffset(line, 1);
            auto surfRef = _loader.GetRefArgument();

            auto surface = GetSurface(surfRef);

            // TODO: place the face in the surface and tringulate

            if (surface.BSplineSurface.Active)
            {
                TriangulateBspline(geometry, bounds3D, surface);
            }
            else if (surface.CylinderSurface.Active)
            {
                TriangulateCylindricalSurface(geometry, bounds3D, surface);
            }
            else if (surface.RevolutionSurface.Active)
            {
                TriangulateRevolution(geometry, bounds3D, surface);
            }
            else if (surface.ExtrusionSurface.Active)
            {
                TriangulateExtrusion(geometry, bounds3D, surface);
            }
            else
            {
                TriangulateBounds(geometry, bounds3D, _errorHandler, expressID);
            }
            break;
        }
        default:
            _errorHandler.ReportError(utility::LoaderErrorType::UNSUPPORTED_TYPE, "unexpected face type", line.expressID, line.ifcType);
            break;
        }
    }

}<|MERGE_RESOLUTION|>--- conflicted
+++ resolved
@@ -606,18 +606,10 @@
             case schema::IFCSURFACECURVESWEPTAREASOLID:
             {
 
-<<<<<<< HEAD
-                    _loader.MoveToArgumentOffset(line, 4);
-                    if (_loader.GetTokenType() == parsing::IfcTokenType::SET_BEGIN)
-                    {
-                        _loader.StepBack();
-                        auto pnIndex = Read2DArrayOfThreeIndices();                    }
-=======
                 // TODO: closed sweeps not implemented
                 // TODO: the plane is not being used now
 
                 _loader.MoveToArgumentOffset(line, 0);
->>>>>>> fcaf422b
 
                 IfcProfile profile;
                 glm::dmat4 placement(1);
@@ -828,17 +820,6 @@
                         double dirDot = glm::dot(dir, glm::dvec3(0, 0, 1));
                         bool flipWinding = dirDot < 0; // can't be perp according to spec
 
-<<<<<<< HEAD
-                    _loader.MoveToArgumentOffset(line, 0);
-                    uint32_t profileID = _loader.GetRefArgument();
-                    uint32_t placementID = _loader.GetRefArgument();
-                    uint32_t axis1PlacementID = _loader.GetRefArgument();
-                    double angle = angleConversion(_loader.GetDoubleArgument());
-                    
-                    IfcProfile profile = _geometryLoader.GetProfile(profileID);
-                    glm::dmat4 placement = _geometryLoader.GetLocalPlacement(placementID);
-                    glm::dvec3 axis= _geometryLoader.GetAxis1Placement(axis1PlacementID)[0];
-=======
                         glm::dvec3 dx = glm::dvec3(1, 0, 0);
                         glm::dvec3 dy = glm::dvec3(0, 1, 0);
                         glm::dvec3 dz = glm::normalize(dir);
@@ -850,7 +831,6 @@
                         {
                             dx = glm::normalize(glm::cross(dz, glm::dvec3(0, 1, 0)));
                         }
->>>>>>> fcaf422b
 
                         dy = glm::normalize(glm::cross(dir, dx));
 
@@ -970,18 +950,10 @@
                 double dirDot = glm::dot(dir, glm::dvec3(0, 0, 1));
                 bool flipWinding = dirDot < 0; // can't be perp according to spec
 
-<<<<<<< HEAD
-
-                    // TODO: correct dump in case of compositeProfile
-                    #ifdef CSG_DEBUG_OUTPUT
-                        io::DumpSVGCurve(profile.curve.points, "IFCEXTRUDEDAREASOLID_curve.html");
-                    #endif
-=======
 // TODO: correct dump in case of compositeProfile
 #ifdef CSG_DEBUG_OUTPUT
                 io::DumpSVGCurve(profile.curve.points, "IFCEXTRUDEDAREASOLID_curve.html");
 #endif
->>>>>>> fcaf422b
 
                 IfcGeometry geom;
 
