--- conflicted
+++ resolved
@@ -724,11 +724,7 @@
                     
                     IfcProfile profile = _geometryLoader.GetProfile(profileID);
                     glm::dmat4 placement = _geometryLoader.GetLocalPlacement(placementID);
-<<<<<<< HEAD
                     glm::dvec3 axis= _geometryLoader.GetAxis1Placement(axis1PlacementID)[0];
-=======
-                    glm::dvec3 axis = _geometryLoader.GetAxis1Placement(axis1PlacementID)[0];
->>>>>>> fbefeb47
 
                     bool closed = false;
 
