--- conflicted
+++ resolved
@@ -924,7 +924,6 @@
 		return c;
 	}
 
-<<<<<<< HEAD
 	IfcCurve<2> GetZShapedCurve(double depth, double flangeWidth, double webThickness, double flangeThickness, double filletRadius, double edgeRadius, glm::dmat3 placement = glm::dmat3(1))
 	{
 		IfcCurve<2> c;
@@ -951,8 +950,6 @@
 		return c;
 	}
 
-=======
->>>>>>> 4fb30c49
 	// TODO: review and simplify
 	glm::dvec2 BSplineInverseEvaluation(glm::dvec3 pt, tinynurbs::RationalSurface3d srf)
 	{
