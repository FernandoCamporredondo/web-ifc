--- conflicted
+++ resolved
@@ -420,14 +420,10 @@
 					auto flatFirstMesh = flatten(firstMesh, _expressIDToGeometry, normalizeMat);
 					auto flatSecondMesh = flatten(secondMesh, _expressIDToGeometry, normalizeMat);
 
-<<<<<<< HEAD
-					webifc::IfcGeometry resultMesh = BoolSubtract(flatFirstMesh, flatSecondMesh);
-=======
           std::vector<IfcGeometry> flatSecondGeoms;
           flatSecondGeoms.push_back(flatSecondMesh);
 
 					webifc::IfcGeometry resultMesh = BoolSubtract(flatFirstMesh, flatSecondGeoms);
->>>>>>> 0c618d86
 
 					_expressIDToGeometry[line.expressID] = resultMesh;
 					mesh.hasGeometry = true;
@@ -949,38 +945,11 @@
 			return result;
 		}
 
-<<<<<<< HEAD
-		IfcGeometry BoolSubtract(const IfcGeometry &firstGeom, const IfcGeometry &secondGeom)
-=======
 		IfcGeometry BoolSubtract(const IfcGeometry& firstGeom, const std::vector<IfcGeometry>& secondGeoms)
->>>>>>> 0c618d86
 		{
 			IfcGeometry result;
       IfcGeometry secondGeom;
 
-<<<<<<< HEAD
-			glm::dvec3 center;
-			glm::dvec3 extents;
-			firstGeom.GetCenterExtents(center, extents);
-
-			auto first = firstGeom.Normalize(center, extents);
-			auto second = secondGeom.Normalize(center, extents);
-
-			if (first.numFaces == 0 || second.numFaces == 0)
-			{
-				_loader.ReportError({LoaderErrorType::BOOL_ERROR, "bool aborted due to empty source or target"});
-
-				// bail out because we will get strange meshes
-				// if this happens, probably there's an issue parsing the mesh that occurred earlier
-				return firstGeom;
-			}
-
-			if (_loader.GetSettings().DUMP_CSG_MESHES)
-			{
-				DumpIfcGeometry(first, L"first.obj");
-				DumpIfcGeometry(second, L"second.obj");
-			}
-=======
       if (_loader.GetSettings().USE_FAST_BOOLS)
       {
         for(auto geom : secondGeoms)
@@ -1005,7 +974,6 @@
         if (firstGeom.numFaces == 0 || secondGeom.numFaces == 0)
         {
           _loader.ReportError({ LoaderErrorType::BOOL_ERROR, "bool aborted due to empty source or target" });
->>>>>>> 0c618d86
 
           // bail out because we will get strange meshes
           // if this happens, probably there's an issue parsing the mesh that occurred earlier
