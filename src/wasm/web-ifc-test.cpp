--- conflicted
+++ resolved
@@ -54,12 +54,7 @@
     }
 }
 
-<<<<<<< HEAD
-
 std::vector<webifc::geometry::IfcAlignment> GetAlignments(webifc::parsing::IfcLoader &loader, webifc::geometry::IfcGeometryProcessor &geometryLoader)
-=======
-std::vector<webifc::IfcAlignment> GetAlignments(webifc::parsing::IfcLoader &loader, webifc::IfcGeometryLoader &geometryLoader)
->>>>>>> a5033efe
 {
     std::vector<webifc::geometry::IfcAlignment> alignments;
 
@@ -274,23 +269,15 @@
     // return 0;
 
     // std::string content = ReadFile("C:/Users/qmoya/Desktop/PROGRAMES/VSCODE/IFC.JS/issues/#bool testing/problematics/Projekt_COLORADO_PS.ifc");
-    std::string content = ReadFile("C:/Users/qmoya/Desktop/PROGRAMES/VSCODE/IFC.JS/issues/#bool testing/problematics/Sample1_Vectorworks2022.ifc");
+   // std::string content = ReadFile("C:/Users/qmoya/Desktop/PROGRAMES/VSCODE/IFC.JS/issues/#bool testing/problematics/Sample1_Vectorworks2022.ifc");
     // std::string content = ReadFile("C:/Users/qmoya/Desktop/PROGRAMES/VSCODE/IFC.JS/issues/#bool testing/problematics/S_Office_Integrated Design Archi.ifc");
-<<<<<<< HEAD
     std::string content = ReadFile("Q2.ifc");
 
-=======
-    // std::string content = ReadFile("C:/Users/qmoya/Desktop/IFC/IFC4.3/IFC_FILES/Q2.ifc");
->>>>>>> a5033efe
     // std::string content = ReadFile("../../../examples/example.ifc");
     // std::string content = ReadFile("C:/Users/qmoya/Desktop/PROGRAMES/VSCODE/IFC.JS/issues/#278 pending/extrusions.ifc");
     // std::string content = ReadFile("C:/Users/qmoya/Desktop/PROGRAMES/VSCODE/IFC.JS/issues/#sweptdisk/IfcSurfaceCurveSweptAreaSolid.ifc");
 
-<<<<<<< HEAD
 	webifc::utility::LoaderSettings set;
-=======
-    webifc::utility::LoaderSettings set;
->>>>>>> a5033efe
     set.COORDINATE_TO_ORIGIN = true;
     set.USE_FAST_BOOLS = true;
 
@@ -316,28 +303,20 @@
     // outputFile << loader.DumpSingleObjectAsIFC(14363);
     // outputFile.close();
 
-<<<<<<< HEAD
     webifc::geometry::IfcGeometryProcessor geometryLoader(loader,errorHandler,schemaManager,set.CIRCLE_SEGMENTS_HIGH,set.COORDINATE_TO_ORIGIN);
-=======
-    webifc::IfcGeometryLoader geometryLoader(loader, set, errorHandler, schemaManager);
->>>>>>> a5033efe
 
     start = ms();
     // SpecificLoadTest(loader, geometryLoader, 8765);
     // SpecificLoadTest(loader, geometryLoader, 122);
     // SpecificLoadTest(loader, geometryLoader,469706);
-<<<<<<< HEAD
      //auto meshes = LoadAllTest(loader, geometryLoader);
     auto alignments = GetAlignments(loader, geometryLoader);
     auto trans = webifc::geometry::FlattenTransformation(geometryLoader.GetCoordinationMatrix());
-=======
     // SpecificLoadTest(loader, geometryLoader, 15);
     // SpecificLoadTest(loader, geometryLoader, 2591); // IfcSurfaceCurveSweptAreaSolid
     auto meshes = LoadAllTest(loader, geometryLoader);
     // auto alignments = GetAlignments(loader, geometryLoader);
 
-    auto trans = webifc::FlattenTransformation(geometryLoader.GetCoordinationMatrix());
->>>>>>> a5033efe
 
     auto errors = errorHandler.GetErrors();
     errorHandler.ClearErrors();
