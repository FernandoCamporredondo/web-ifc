--- conflicted
+++ resolved
@@ -396,15 +396,8 @@
 
     // return 0;
 
-<<<<<<< HEAD
-    // std::string content = ReadFile(L"C:/Users/qmoya/Desktop/PROGRAMES/VSCODE/IFC.JS/issues/#145 Solved/S_Office_Integrated Design Archi.ifc");
-    // std::string content = ReadFile(L"C:/Users/qmoya/Desktop/PROGRAMES/VSCODE/IFC.JS/issues/#156 Solved/#172 Processing/15_testing.ifc");
-    //std::string content = ReadFile(L"C:/Users/qmoya/Desktop/IFC/IFC_BSI_ADVANCEDBREPS/bsi_basin-advanced-brep FAIL.ifc");
-    std::string content = ReadFile(L"C:/Users/qmoya/Desktop/PROGRAMES/VSCODE/IFC.JS/issues/#219/Sample2_ArchiCAD25.ifc");
-=======
     //std::string content = ReadFile(L"C:/Users/qmoya/Desktop/PROGRAMES/VSCODE/IFC.JS/issues/#83 processing/05111002_IFCR2_Geo_Columns_1.ifc");
     std::string content = ReadFile(L"C:/Users/qmoya/Desktop/PROGRAMES/VSCODE/IFC.JS/issues/#sweptdisk/IfcSurfaceCurveSweptAreaSolid.ifc");
->>>>>>> 42fe5ab1
 
     webifc::LoaderSettings set;
     set.COORDINATE_TO_ORIGIN = true;
@@ -438,14 +431,9 @@
     webifc::IfcGeometryLoader geometryLoader(loader);
 
     start = webifc::ms();
-<<<<<<< HEAD
-    // SpecificLoadTest(loader, geometryLoader, 31);
-    auto meshes = LoadAllTest(loader, geometryLoader);
-=======
     SpecificLoadTest(loader, geometryLoader, 2591);
     //SpecificLoadTest(loader, geometryLoader, 2837);
     //auto meshes = LoadAllTest(loader, geometryLoader);
->>>>>>> 42fe5ab1
     auto trans = webifc::FlattenTransformation(geometryLoader.GetCoordinationMatrix());
 
     auto errors = loader.GetAndClearErrors();
