/* This Source Code Form is subject to the terms of the Mozilla Public
 * License, v. 2.0. If a copy of the MPL was not distributed with this
 * file, You can obtain one at https://mozilla.org/MPL/2.0/. */

import { IfcEntities, FILE_SCHEMA } from "./ifc-schema";

let WebIFCWasm: any;

//@ts-ignore
if (typeof self !== 'undefined' && self.crossOriginIsolated) {
    WebIFCWasm = require("./web-ifc-mt");
}
else {
    WebIFCWasm = require("./web-ifc");
}
export * from "./ifc-schema";
import * as ifc from "./ifc_schema_helper";
import { Properties } from "./helpers/properties";
export * from "./ifc_schema_helper";

export const UNKNOWN = 0;
export const STRING = 1;
export const LABEL = 2;
export const ENUM = 3;
export const REAL = 4;
export const REF = 5;
export const EMPTY = 6;
export const SET_BEGIN = 7;
export const SET_END = 8;
export const LINE_END = 9;

export interface LoaderSettings {
    COORDINATE_TO_ORIGIN?: boolean;
    USE_FAST_BOOLS?: boolean;
    CIRCLE_SEGMENTS_LOW?: number;
    CIRCLE_SEGMENTS_MEDIUM?: number;
    CIRCLE_SEGMENTS_HIGH?: number;
    BOOL_ABORT_THRESHOLD?: number;
}


// TODO(pablo): Don't know how to get static refs to the values, so
// manually keeping in-sync with src/wasm/include/web-ifc.h.
export enum LogLevel {
    DEBUG = 0,
    INFO = 1,
    WARN = 2,
    ERROR = 3,
    OFF = 4,
}

export interface Vector<T> {
    get(index: number): T;
    size(): number;
}

export interface Color {
    x: number;
    y: number;
    z: number;
    w: number;
}

export interface PlacedGeometry {
    color: Color;
    geometryExpressID: number;
    flatTransformation: Array<number>;
}

export interface FlatMesh {
    geometries: Vector<PlacedGeometry>;
    expressID: number;
}

export interface RawLineData {
    ID: number;
    type: number;
    arguments: any[];
}

export interface LoaderError {
    type: string;
    message: string;
    expressID: number;
    ifcType: number;
}

export interface IfcGeometry {
    GetVertexData(): number;
    GetVertexDataSize(): number;
    GetIndexData(): number;
    GetIndexDataSize(): number;
}

export interface ifcType {
    typeID: number;
    typeName: string;
}

export function ms() {
    return new Date().getTime();
}

export type LocateFileHandlerFn = (path: string, prefix: string) => string;

export class IfcAPI {
    wasmModule: undefined | any = undefined;
    fs: undefined | any = undefined;
    wasmPath: string = "";
    isWasmPathAbsolute = false;

    modelSchemaList: string[] = [];

    ifcGuidMap: Map<number, Map<string | number, string | number>> = new Map<number, Map<string | number, string | number>>();

    /**
     * Contains all the logic and methods regarding properties, psets, qsets, etc.
     */
    properties = new Properties(this);

    logLevel = LogLevel.INFO

    /**
     * Initializes the WASM module (WebIFCWasm), required before using any other functionality.
     *
     * @param customLocateFileHandler An optional locateFile function that let's
     * you override the path from which the wasm module is loaded.
     */
    async Init(customLocateFileHandler?: LocateFileHandlerFn) {
        if (WebIFCWasm) {
            let locateFileHandler: LocateFileHandlerFn = (path, prefix) => {
                // when the wasm module requests the wasm file, we redirect to include the user specified path
                if (path.endsWith(".wasm")) {
                    if (this.isWasmPathAbsolute) {
                        return this.wasmPath + path;
                    }

                    return prefix + this.wasmPath + path;
                }
                // otherwise use the default path
                return prefix + path;
            }

            //@ts-ignore
            this.wasmModule = await WebIFCWasm({ noInitialRun: true, locateFile: customLocateFileHandler || locateFileHandler });
            this.fs = this.wasmModule.FS;
        }
        else {
            this.LogError(`Could not find wasm module at './web-ifc' from web-ifc-api.ts`);
        }
    }

    /**
     * Opens a model and returns a modelID number
     * @data Buffer containing IFC data (bytes)
     * @data Settings settings for loading the model
    */
    OpenModel(data: Uint8Array, settings?: LoaderSettings): number {
        let s: LoaderSettings = {
            COORDINATE_TO_ORIGIN: false,
            USE_FAST_BOOLS: true, //TODO: This needs to be fixed in the future to rely on elalish/manifold
            CIRCLE_SEGMENTS_LOW: 5,
            CIRCLE_SEGMENTS_MEDIUM: 8,
            CIRCLE_SEGMENTS_HIGH: 12,
            BOOL_ABORT_THRESHOLD: 10000,
            ...settings
        };
        let offsetInSrc = 0;
        let result = this.wasmModule.OpenModel(s, (destPtr: number, destSize: number) => {
            let srcSize = Math.min(data.byteLength - offsetInSrc, destSize);

            let dest = this.wasmModule.HEAPU8.subarray(destPtr, destPtr + destSize);
            let src = data.subarray(offsetInSrc, offsetInSrc + srcSize);

            dest.set(src);

            offsetInSrc += srcSize;

            return srcSize;
        });
        this.modelSchemaList[result] = this.GetHeaderLine(result, FILE_SCHEMA).arguments[0][0].value;
        console.log("Parsing Model using " + this.modelSchemaList[result] + " Schema");
        return result;
    }

    /**
     * Fetches the schema version of a given model
     *
    */
    GetModelSchema(modelID: number) {
        return this.modelSchemaList[modelID];
    }

    /**
     * Creates a new model and returns a modelID number
     * @data Settings settings for generating data the model
    */
<<<<<<< HEAD
    CreateModel(schema: string,settings?: LoaderSettings): number
    {
=======
    CreateModel(schema: string, settings?: LoaderSettings): number {
>>>>>>> 77f33e02
        let s: LoaderSettings = {
            COORDINATE_TO_ORIGIN: false,
            USE_FAST_BOOLS: true, //TODO: This needs to be fixed in the future to rely on elalish/manifold
            CIRCLE_SEGMENTS_LOW: 5,
            CIRCLE_SEGMENTS_MEDIUM: 8,
            CIRCLE_SEGMENTS_HIGH: 12,
            BOOL_ABORT_THRESHOLD: 10000,
            ...settings
        };
        let result = this.wasmModule.CreateModel(s);
        this.modelSchemaList[result] = schema;
        return result;
    }

    ExportFileAsIFC(modelID: number): Uint8Array {
        this.wasmModule.ExportFileAsIFC(modelID);
        //@ts-ignore
        let result = this.fs.readFile("/export.ifc");
        this.wasmModule['FS_unlink']("/export.ifc");
        return result;
    }

    async Serialize(paths: any, serializedFileName: any, storeSerialized: (buffer: any) => void, ramLimit: number = 200000000): Promise<void> {
        this.wasmModule.Serialize(paths, serializedFileName, storeSerialized, ramLimit);
    }

    OpenSerialized(paths: any, settings?: LoaderSettings, ramLimit: number = 200000000): number {
        let s: LoaderSettings = {
            COORDINATE_TO_ORIGIN: false,
            USE_FAST_BOOLS: true,
            CIRCLE_SEGMENTS_LOW: 5,
            CIRCLE_SEGMENTS_MEDIUM: 8,
            CIRCLE_SEGMENTS_HIGH: 12,
            BOOL_ABORT_THRESHOLD: 10000,
            ...settings
        };
        return this.wasmModule.OpenSerialized(paths, s, ramLimit);
    }

    /**
     * Opens a model and returns a modelID number
     * @modelID Model handle retrieved by OpenModel, model must not be closed
     * @data Buffer containing IFC data (bytes)
    */
    GetGeometry(modelID: number, geometryExpressID: number): IfcGeometry {
        return this.wasmModule.GetGeometry(modelID, geometryExpressID);
    }

    GetHeaderLine(modelID: number, headerType: number) {
        return this.wasmModule.GetHeaderLine(modelID, headerType);
    }

    GetAllTypesOfModel(modelID: number): ifcType[] {
        let typesNames: ifcType[] = [];
        const elements = Object.keys(IfcEntities).map((e) => parseInt(e));
        for (let i = 0; i < elements.length; i++) {
            const lines = this.GetLineIDsWithType(modelID, elements[i]);
            if (lines.size() > 0) typesNames.push({ typeID: elements[i], typeName: IfcEntities[elements[i]] });
        }
        return typesNames;
    }

    GetLine(modelID: number, expressID: number, flatten: boolean = false, inverse: boolean = false) {
        let expressCheck = this.wasmModule.ValidateExpressID(modelID, expressID);
        if (!expressCheck) {
            return;
        }

        let rawLineData = this.GetRawLineData(modelID, expressID);
        let lineData = ifc.FromRawLineData[this.modelSchemaList[modelID]][rawLineData.type](rawLineData);

        if (flatten) {
            this.FlattenLine(modelID, lineData);
        }

        let inverseData = ifc.InversePropertyDef[this.modelSchemaList[modelID]][rawLineData.type];
<<<<<<< HEAD
        if (inverse && inverseData != null) 
        {
          for (let inverseProp of inverseData) 
          {
            if (!inverseProp[3]) lineData[inverseProp[0]] = null;
            else lineData[inverseProp[0]] = [];
            
            let targetTypes = [inverseProp[1]];
            if (typeof ifc.InheritanceDef[this.modelSchemaList[modelID]][inverseProp[1]] != "undefined")
            {
              targetTypes=targetTypes.concat(ifc.InheritanceDef[this.modelSchemaList[modelID]][inverseProp[1]]);
            }
            let inverseIDs = this.wasmModule.GetInversePropertyForItem(modelID, expressID, targetTypes, inverseProp[2], inverseProp[3]);
            if (!inverseProp[3] && inverseIDs.size()>0) 
            {
              if (!flatten) lineData[inverseProp[0]] = { type: 5,  value: inverseIDs.get(0) };
              else lineData[inverseProp[0]] = this.GetLine(modelID, inverseIDs.get(0));
            }
            else 
            {
                for (let x = 0; x < inverseIDs.size(); x++) {
                  if (!flatten) lineData[inverseProp[0]].push({ type: 5,  value: inverseIDs.get(x) });
                  else lineData[inverseProp[0]].push(this.GetLine(modelID, inverseIDs.get(x)));
=======
        if (inverse && inverseData != null) {
            for (let inverseProp of inverseData) {
                if (!inverseProp[3]) lineData[inverseProp[0]] = null;
                else lineData[inverseProp[0]] = [];

                let targetTypes = [inverseProp[1]];
                if (typeof ifc.InheritanceDef[this.modelSchemaList[modelID]][inverseProp[1]] != "undefined") {
                    targetTypes = targetTypes.concat(ifc.InheritanceDef[this.modelSchemaList[modelID]][inverseProp[1]]);
                }
                let inverseIDs = this.wasmModule.GetInversePropertyForItem(modelID, expressID, targetTypes, inverseProp[2], inverseProp[3]);
                if (!inverseProp[3] && inverseIDs.size() > 0) {
                    if (!flatten) lineData[inverseProp[0]] = { type: 5, value: inverseIDs.get(0) };
                    else lineData[inverseProp[0]] = this.GetLine(modelID, inverseIDs.get(0));
                }
                else {
                    for (let x = 0; x < inverseIDs.size(); x++) {
                        if (!flatten) lineData[inverseProp[0]].push({ type: 5, value: inverseIDs.get(x) });
                        else lineData[inverseProp[0]].push(this.GetLine(modelID, inverseIDs.get(x)));
                    }
>>>>>>> 77f33e02
                }
            }
        }

        return lineData;
    }

    GetNextExpressID(modelID: number, expressID: number): number {
        return this.wasmModule.GetNextExpressID(modelID, expressID);
    }

    GetAndClearErrors(modelID: number): Vector<LoaderError> {
        return this.wasmModule.GetAndClearErrors(modelID);
    }

    WriteLine(modelID: number, lineObject: any) {
        // this is pretty weakly-typed nonsense
        Object.keys(lineObject).forEach(propertyName => {
            let property = lineObject[propertyName];
            if (property && property.expressID !== undefined) {
                // this is a real object, we have to write it as well and convert to a handle
                // TODO: detect if the object needs to be written at all, or if it's unchanged
                this.WriteLine(modelID, property);

                // overwrite the reference
                // NOTE: this modifies the parameter
                lineObject[propertyName] = {
                    type: 5,
                    value: property.expressID
                }
            }
            else if (Array.isArray(property) && property.length > 0) {
                for (let i = 0; i < property.length; i++) {
                    if (property[i].expressID !== undefined) {
                        // this is a real object, we have to write it as well and convert to a handle
                        // TODO: detect if the object needs to be written at all, or if it's unchanged
                        this.WriteLine(modelID, property[i]);

                        // overwrite the reference
                        // NOTE: this modifies the parameter
                        lineObject[propertyName][i] = {
                            type: 5,
                            value: property[i].expressID
                        }
                    }
                }
            }
        });

        // See https://github.com/IFCjs/web-ifc/issues/178 for some pitfalls here.
        if (lineObject.expressID === undefined
            || lineObject.type === undefined
            || lineObject.ToTape === undefined) {
            this.LogWarn('Line object cannot be serialized; invalid format:', lineObject)
            return
        }

        let rawLineData: RawLineData = {
            ID: lineObject.expressID,
            type: lineObject.type,
            arguments: lineObject.ToTape() as any[]
        }

        this.WriteRawLineData(modelID, rawLineData);
    }

    FlattenLine(modelID: number, line: any) {
        Object.keys(line).forEach(propertyName => {
            let property = line[propertyName];
            if (property && property.type === 5) {
                line[propertyName] = this.GetLine(modelID, property.value, true);
            }
            else if (Array.isArray(property) && property.length > 0 && property[0].type === 5) {
                for (let i = 0; i < property.length; i++) {
                    line[propertyName][i] = this.GetLine(modelID, property[i].value, true);
                }
            }
        });
    }

    GetRawLineData(modelID: number, expressID: number): RawLineData {
        return this.wasmModule.GetLine(modelID, expressID) as RawLineData;
    }

    WriteRawLineData(modelID: number, data: RawLineData) {
        return this.wasmModule.WriteLine(modelID, data.ID, data.type, data.arguments);
    }

    GetLineIDsWithType(modelID: number, type: number, includeInherited: boolean = false): Vector<number> {
        let types: Array<number> = [];
        types.push(type);
<<<<<<< HEAD
        if (includeInherited && typeof ifc.InheritanceDef[this.modelSchemaList[modelID]][type] != "undefined")
        {
          types = types.concat(ifc.InheritanceDef[this.modelSchemaList[modelID]][type]);
        } 
=======
        if (includeInherited) {
            types = types.concat(ifc.InheritanceDef[this.modelSchemaList[modelID]][type]);
        }
>>>>>>> 77f33e02
        return this.wasmModule.GetLineIDsWithType(modelID, types);
    }

    GetAllLines(modelID: Number): Vector<number> {
        return this.wasmModule.GetAllLines(modelID);
    }

    SetGeometryTransformation(modelID: number, transformationMatrix: Array<number>) {
        if (transformationMatrix.length != 16) {
            throw new Error(`invalid matrix size: ${transformationMatrix.length}`);
        }
        this.wasmModule.SetGeometryTransformation(modelID, transformationMatrix);
    }

    GetCoordinationMatrix(modelID: number): Array<number> {
        return this.wasmModule.GetCoordinationMatrix(modelID) as Array<number>;
    }

    GetVertexArray(ptr: number, size: number): Float32Array {
        return this.getSubArray(this.wasmModule.HEAPF32, ptr, size);
    }

    GetIndexArray(ptr: number, size: number): Uint32Array {
        return this.getSubArray(this.wasmModule.HEAPU32, ptr, size);
    }

    getSubArray(heap: any, startPtr: number, sizeBytes: number) {
        return heap.subarray(startPtr / 4, startPtr / 4 + sizeBytes).slice(0);
    }

    /**
     * Closes a model and frees all related memory
     * @modelID Model handle retrieved by OpenModel, model must not be closed
    */
    CloseModel(modelID: number) {
        this.ifcGuidMap.delete(modelID);
        this.wasmModule.CloseModel(modelID);
    }

    StreamAllMeshes(modelID: number, meshCallback: (mesh: FlatMesh) => void) {
        this.wasmModule.StreamAllMeshes(modelID, meshCallback);
    }

    StreamAllMeshesWithTypes(modelID: number, types: Array<number>, meshCallback: (mesh: FlatMesh) => void) {
        this.wasmModule.StreamAllMeshesWithTypes(modelID, types, meshCallback);
    }

    /**
     * Checks if a specific model ID is open or closed
     * @modelID Model handle retrieved by OpenModel
    */
    IsModelOpen(modelID: number): boolean {
        return this.wasmModule.IsModelOpen(modelID);
    }

    /**
     * Load all geometry in a model
     * @modelID Model handle retrieved by OpenModel
    */
    LoadAllGeometry(modelID: number): Vector<FlatMesh> {
        return this.wasmModule.LoadAllGeometry(modelID);
    }

    /**
     * Load geometry for a single element
     * @modelID Model handle retrieved by OpenModel
    */
    GetFlatMesh(modelID: number, expressID: number): FlatMesh {
        return this.wasmModule.GetFlatMesh(modelID, expressID);
    }

    /**
         * Returns the maximum ExpressID value in the IFC file, ex.- #9999999
         * @param modelID Model handle retrieved by OpenModel
         * @returns Express numerical value
         */
    GetMaxExpressID(modelID: number) {
        return this.wasmModule.GetMaxExpressID(modelID);
    }

    /**
         * Returns the maximum ExpressID value in the IFC file after incrementing the maximum ExpressID by the increment size, ex.- #9999999
         * @param modelID Model handle retrieved by OpenModel
         * @param incrementSize The value to add to the max ExpressID for the new max ExpressID
         * @returns ExpressID numerical value
         */
    IncrementMaxExpressID(modelID: number, incrementSize: number) {
        return this.wasmModule.IncrementMaxExpressID(modelID, incrementSize);
    }

    /**
         * Returns the type of a given ifc entity in the fiule.
         * @param modelID Model handle retrieved by OpenModel
         * @param expressID Line Number
         * @returns IFC Type Code
         */

    GetLineType(modelID: number, expressID: number) {
        return this.wasmModule.GetLineType(modelID, expressID);
    }

    /**
     * Creates a map between element ExpressIDs and GlobalIDs.
     * Each element has two entries, (ExpressID -> GlobalID) and (GlobalID -> ExpressID).
     * @modelID Model handle retrieved by OpenModel
     */
    CreateIfcGuidToExpressIdMapping(modelID: number): void {
        const map = new Map<string | number, string | number>();
        for (const typeId in IfcEntities) {
            const lines = this.GetLineIDsWithType(modelID, Number(typeId));
            const size = lines.size();
            for (let y = 0; y < size; y++) {
                const expressID = lines.get(y);
                const info = this.GetLine(modelID, expressID);
                if (info.GlobalId == null) {
                    continue;
                }
                const globalID = info.GlobalId.value;
                map.set(expressID, globalID);
                map.set(globalID, expressID);
            }
        }
        this.ifcGuidMap.set(modelID, map);
    }

    SetWasmPath(path: string, absolute = false) {
        this.wasmPath = path;
        this.isWasmPathAbsolute = absolute;
    }

    SetLogLevel(level: LogLevel): void {
        this.logLevel = level;
        this.wasmModule.SetLogLevel(level);
    }

    LogDebug(...msg: string[]): void {
        if (this.logLevel >= LogLevel.DEBUG) {
            console.log('DEBUG:', ...msg);
        }
    }

    LogInfo(...msg: string[]): void {
        if (this.logLevel >= LogLevel.INFO) {
            console.log('INFO:', ...msg);
        }
    }

    LogWarn(...msg: string[]): void {
        if (this.logLevel >= LogLevel.WARN) {
            console.warn('WARN:', ...msg);
        }
    }

    LogError(...msg: string[]): void {
        if (this.logLevel >= LogLevel.ERROR) {
            console.error('ERROR:', ...msg);
        }
    }
}<|MERGE_RESOLUTION|>--- conflicted
+++ resolved
@@ -195,12 +195,7 @@
      * Creates a new model and returns a modelID number
      * @data Settings settings for generating data the model
     */
-<<<<<<< HEAD
-    CreateModel(schema: string,settings?: LoaderSettings): number
-    {
-=======
     CreateModel(schema: string, settings?: LoaderSettings): number {
->>>>>>> 77f33e02
         let s: LoaderSettings = {
             COORDINATE_TO_ORIGIN: false,
             USE_FAST_BOOLS: true, //TODO: This needs to be fixed in the future to rely on elalish/manifold
@@ -277,7 +272,6 @@
         }
 
         let inverseData = ifc.InversePropertyDef[this.modelSchemaList[modelID]][rawLineData.type];
-<<<<<<< HEAD
         if (inverse && inverseData != null) 
         {
           for (let inverseProp of inverseData) 
@@ -301,27 +295,6 @@
                 for (let x = 0; x < inverseIDs.size(); x++) {
                   if (!flatten) lineData[inverseProp[0]].push({ type: 5,  value: inverseIDs.get(x) });
                   else lineData[inverseProp[0]].push(this.GetLine(modelID, inverseIDs.get(x)));
-=======
-        if (inverse && inverseData != null) {
-            for (let inverseProp of inverseData) {
-                if (!inverseProp[3]) lineData[inverseProp[0]] = null;
-                else lineData[inverseProp[0]] = [];
-
-                let targetTypes = [inverseProp[1]];
-                if (typeof ifc.InheritanceDef[this.modelSchemaList[modelID]][inverseProp[1]] != "undefined") {
-                    targetTypes = targetTypes.concat(ifc.InheritanceDef[this.modelSchemaList[modelID]][inverseProp[1]]);
-                }
-                let inverseIDs = this.wasmModule.GetInversePropertyForItem(modelID, expressID, targetTypes, inverseProp[2], inverseProp[3]);
-                if (!inverseProp[3] && inverseIDs.size() > 0) {
-                    if (!flatten) lineData[inverseProp[0]] = { type: 5, value: inverseIDs.get(0) };
-                    else lineData[inverseProp[0]] = this.GetLine(modelID, inverseIDs.get(0));
-                }
-                else {
-                    for (let x = 0; x < inverseIDs.size(); x++) {
-                        if (!flatten) lineData[inverseProp[0]].push({ type: 5, value: inverseIDs.get(x) });
-                        else lineData[inverseProp[0]].push(this.GetLine(modelID, inverseIDs.get(x)));
-                    }
->>>>>>> 77f33e02
                 }
             }
         }
@@ -413,16 +386,10 @@
     GetLineIDsWithType(modelID: number, type: number, includeInherited: boolean = false): Vector<number> {
         let types: Array<number> = [];
         types.push(type);
-<<<<<<< HEAD
         if (includeInherited && typeof ifc.InheritanceDef[this.modelSchemaList[modelID]][type] != "undefined")
         {
           types = types.concat(ifc.InheritanceDef[this.modelSchemaList[modelID]][type]);
         } 
-=======
-        if (includeInherited) {
-            types = types.concat(ifc.InheritanceDef[this.modelSchemaList[modelID]][type]);
-        }
->>>>>>> 77f33e02
         return this.wasmModule.GetLineIDsWithType(modelID, types);
     }
 
