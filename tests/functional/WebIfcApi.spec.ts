import * as fs from 'fs';
import * as path from 'path';
import * as WebIFC from '../../dist/web-ifc-api-node.js';
/**
 * Should be somewhere else.
 */
function Utf8ArrayToStr(array: Uint8Array) {
    var out, i, len, c;
    var char2, char3;

    out = "";
    len = array.length;
    i = 0;
    while (i < len) {
        c = array[i++];
        switch (c >> 4) {
            case 0:
            case 1:
            case 2:
            case 3:
            case 4:
            case 5:
            case 6:
            case 7:
                // 0xxxxxxx
                out += String.fromCharCode(c);
                break;
            case 12:
            case 13:
                // 110x xxxx   10xx xxxx
                char2 = array[i++];
                out += String.fromCharCode(((c & 0x1F) << 6) | (char2 & 0x3F));
                break;
            case 14:
                // 1110 xxxx  10xx xxxx  10xx xxxx
                char2 = array[i++];
                char3 = array[i++];
                out += String.fromCharCode(((c & 0x0F) << 12) |
                    ((char2 & 0x3F) << 6) |
                    ((char3 & 0x3F) << 0));
                break;
        }
    }

    return out;
}

import type {
    Vector,
    FlatMesh,
    IfcAPI,
    RawLineData
} from '../../dist/web-ifc-api-node.js';
import {
    IfcGeometry
} from 'web-ifc';


let ifcApi: IfcAPI;
let modelID: number;
let expressId: number = 9989; // an IFCSPACE
let geometries: Vector < FlatMesh > ; // to store geometries instead of refetching them
let allGeometriesSize: number = 119;
let quantityOfknownErrors: number = 0;
let meshesCount: number = 115;
let totalLineNumber : number = 6487;
let emptyFileModelID: number;
let expressIDMatchingGuid: any = {
    expressID: 2863,
    guid: "0VNYAWfXv8JvIRVfOzYH1j"
}
let expectedVertexAndIndexDatas: any = {
    geometryIndex: 1,
    indexDatas: "1,2,3,27,28,29,1,3,4,26,27,29,1,4,5,25,26,29,1,5,6,25,29,0,1,6,7,24,25,0,1,7,8,23,24,0,1,8,9,22,23,0,1,9,10,21,22,0,1,10,11,20,21,0,1,11,12,19,20,0,1,12,13,18,19,0,1,13,14,17,18,0,1,14,15,16,17,0,0,1,15,15,16,0,32,34,33,58,60,59,32,35,34,57,60,58,32,36,35,56,60,57,32,37,36,56,31,60,32,38,37,55,31,56,32,39,38,54,31,55,32,40,39,53,31,54,32,41,40,52,31,53,32,42,41,51,31,52,32,43,42,50,31,51,32,44,43,49,31,50,32,45,44,48,31,49,32,46,45,47,31,48,31,46,32,46,31,47,62,63,64,65,66,67,68,69,70,71,72,73,74,75,76,77,78,79,80,81,82,83,84,85,86,87,88,89,90,91,92,93,94,95,96,97,98,99,100,101,102,103,104,105,106,107,108,109,110,111,112,113,114,115,116,117,118,119,120,121,122,123,124,125,126,127,128,129,130,131,132,133,134,135,136,137,138,139,140,141,142,143,144,145,146,147,148,149,150,151,152,153,154,155,156,157,158,159,160,161,162,163,164,165,166,167,168,169,170,171,172,173,174,175,176,177,178,179,180,181,182,183,184,185,186,187,188,189,190,191,192,193,194,195,196,197,198,199,200,201,202,203,204,205,206,207,208,209,210,211,212,213,214,215,216,217,218,219,220,221,222,223,224,225,226,227,228,229,230,231,232,233,234,235,236,237,238,239,240,241",
    vertexDatas: "0,0,7969.60009765625,0,0,1,300,0,7969.60009765625,0,0,1,300,90,7969.60009765625,0,0,1,284,90,7969.60009765625,0,0,1,284,22,7969.60009765625,0,0,1,283.8575134277344,20.007593154907227,7969.60009765625,0,0,1,283.4328918457031,18.055744171142578,7969.60009765625,0,0,1,282.7348327636719,16.18419075012207,7969.60009765625,0,0,1,281.7775573730469,14.431028366088867,7969.60009765625,0,0,1,280.58050537109375,12.831950187683105,7969.60009765625,0,0,1,279.1680603027344,11.419506072998047,7969.60009765625,0,0,1,277.5689697265625,10.222450256347656,7969.60009765625,0,0,1,275.8157958984375,9.265151977539062,7969.60009765625,0,0,1,273.9442443847656,8.567098617553711,7969.60009765625,0,0,1,271.9924011230469,8.142499923706055,7969.60009765625,0,0,1,270,8,7969.60009765625,0,0,1,30,8,7969.60009765625,0,0,1,28.007593154907227,8.142499923706055,7969.60009765625,0,0,1,26.055744171142578,8.567098617553711,7969.60009765625,0,0,1,24.18419075012207,9.265151977539062,7969.60009765625,0,0,1,22.431028366088867,10.222450256347656,7969.60009765625,0,0,1,20.83194923400879,11.419506072998047,7969.60009765625,0,0,1,19.419506072998047,12.831950187683105,7969.60009765625,0,0,1,18.222450256347656,14.431028366088867,7969.60009765625,0,0,1,17.265151977539062,16.18419075012207,7969.60009765625,0,0,1,16.56709861755371,18.055744171142578,7969.60009765625,0,0,1,16.142499923706055,20.007593154907227,7969.60009765625,0,0,1,16,22,7969.60009765625,0,0,1,16,90,7969.60009765625,0,0,1,0,90,7969.60009765625,0,0,1,0,0,7969.60009765625,0,0,1,0,0,0,0,0,-1,300,0,0,0,0,-1,300,90,0,0,0,-1,284,90,0,0,0,-1,284,22,0,0,0,-1,283.8575134277344,20.007593154907227,0,0,0,-1,283.4328918457031,18.055744171142578,0,0,0,-1,282.7348327636719,16.18419075012207,0,0,0,-1,281.7775573730469,14.431028366088867,0,0,0,-1,280.58050537109375,12.831950187683105,0,0,0,-1,279.1680603027344,11.419506072998047,0,0,0,-1,277.5689697265625,10.222450256347656,0,0,0,-1,275.8157958984375,9.265151977539062,0,0,0,-1,273.9442443847656,8.567098617553711,0,0,0,-1,271.9924011230469,8.142499923706055,0,0,0,-1,270,8,0,0,0,-1,30,8,0,0,0,-1,28.007593154907227,8.142499923706055,0,0,0,-1,26.055744171142578,8.567098617553711,0,0,0,-1,24.18419075012207,9.265151977539062,0,0,0,-1,22.431028366088867,10.222450256347656,0,0,0,-1,20.83194923400879,11.419506072998047,0,0,0,-1,19.419506072998047,12.831950187683105,0,0,0,-1,18.222450256347656,14.431028366088867,0,0,0,-1,17.265151977539062,16.18419075012207,0,0,0,-1,16.56709861755371,18.055744171142578,0,0,0,-1,16.142499923706055,20.007593154907227,0,0,0,-1,16,22,0,0,0,-1,16,90,0,0,0,-1,0,90,0,0,0,-1,0,0,0,0,0,-1,0,0,0,0,-1,0,300,0,7969.60009765625,0,-1,0,0,0,7969.60009765625,0,-1,0,0,0,0,0,-1,0,300,0,0,0,-1,0,300,0,7969.60009765625,0,-1,0,300,0,0,1,0,0,300,90,7969.60009765625,1,0,0,300,0,7969.60009765625,1,0,0,300,0,0,1,0,0,300,90,0,1,0,0,300,90,7969.60009765625,1,0,0,300,90,0,0,1,0,284,90,7969.60009765625,0,1,0,300,90,7969.60009765625,0,1,0,300,90,0,0,1,0,284,90,0,0,1,0,284,90,7969.60009765625,0,1,0,284,90,0,-1,0,0,284,22,7969.60009765625,-1,0,0,284,90,7969.60009765625,-1,0,0,284,90,0,-1,0,0,284,22,0,-1,0,0,284,22,7969.60009765625,-1,0,0,284,22,0,-0.9974521398544312,0.0713391825556755,0,283.8575134277344,20.007593154907227,7969.60009765625,-0.9974521398544312,0.0713391825556755,0,284,22,7969.60009765625,-0.9974521398544312,0.0713391825556755,0,284,22,0,-0.9974521398544312,0.0713391825556755,0,283.8575134277344,20.007593154907227,0,-0.9974521398544312,0.0713391825556755,0,283.8575134277344,20.007593154907227,7969.60009765625,-0.9974521398544312,0.0713391825556755,0,283.8575134277344,20.007593154907227,0,-0.9771468639373779,0.21256528794765472,0,283.4328918457031,18.055744171142578,7969.60009765625,-0.9771468639373779,0.21256528794765472,0,283.8575134277344,20.007593154907227,7969.60009765625,-0.9771468639373779,0.21256528794765472,0,283.8575134277344,20.007593154907227,0,-0.9771468639373779,0.21256528794765472,0,283.4328918457031,18.055744171142578,0,-0.9771468639373779,0.21256528794765472,0,283.4328918457031,18.055744171142578,7969.60009765625,-0.9771468639373779,0.21256528794765472,0,283.4328918457031,18.055744171142578,0,-0.9369497299194336,0.34946417808532715,0,282.7348327636719,16.18419075012207,7969.60009765625,-0.9369497299194336,0.34946417808532715,0,283.4328918457031,18.055744171142578,7969.60009765625,-0.9369497299194336,0.34946417808532715,0,283.4328918457031,18.055744171142578,0,-0.9369497299194336,0.34946417808532715,0,282.7348327636719,16.18419075012207,0,-0.9369497299194336,0.34946417808532715,0,282.7348327636719,16.18419075012207,7969.60009765625,-0.9369497299194336,0.34946417808532715,0,282.7348327636719,16.18419075012207,0,-0.8776789903640747,0.4792490005493164,0,281.7775573730469,14.431028366088867,7969.60009765625,-0.8776789903640747,0.4792490005493164,0,282.7348327636719,16.18419075012207,7969.60009765625,-0.8776789903640747,0.4792490005493164,0,282.7348327636719,16.18419075012207,0,-0.8776789903640747,0.4792490005493164,0,281.7775573730469,14.431028366088867,0,-0.8776789903640747,0.4792490005493164,0,281.7775573730469,14.431028366088867,7969.60009765625,-0.8776789903640747,0.4792490005493164,0,281.7775573730469,14.431028366088867,0,-0.8005412220954895,0.599277675151825,0,280.58050537109375,12.831950187683105,7969.60009765625,-0.8005412220954895,0.599277675151825,0,281.7775573730469,14.431028366088867,7969.60009765625,-0.8005412220954895,0.599277675151825,0,281.7775573730469,14.431028366088867,0,-0.8005412220954895,0.599277675151825,0,280.58050537109375,12.831950187683105,0,-0.8005412220954895,0.599277675151825,0,280.58050537109375,12.831950187683105,7969.60009765625,-0.8005412220954895,0.599277675151825,0,280.58050537109375,12.831950187683105,0,-0.7071067690849304,0.7071067690849304,0,279.1680603027344,11.419506072998047,7969.60009765625,-0.7071067690849304,0.7071067690849304,0,280.58050537109375,12.831950187683105,7969.60009765625,-0.7071067690849304,0.7071067690849304,0,280.58050537109375,12.831950187683105,0,-0.7071067690849304,0.7071067690849304,0,279.1680603027344,11.419506072998047,0,-0.7071067690849304,0.7071067690849304,0,279.1680603027344,11.419506072998047,7969.60009765625,-0.7071067690849304,0.7071067690849304,0,279.1680603027344,11.419506072998047,0,-0.599277675151825,0.8005412220954895,0,277.5689697265625,10.222450256347656,7969.60009765625,-0.599277675151825,0.8005412220954895,0,279.1680603027344,11.419506072998047,7969.60009765625,-0.599277675151825,0.8005412220954895,0,279.1680603027344,11.419506072998047,0,-0.599277675151825,0.8005412220954895,0,277.5689697265625,10.222450256347656,0,-0.599277675151825,0.8005412220954895,0,277.5689697265625,10.222450256347656,7969.60009765625,-0.599277675151825,0.8005412220954895,0,277.5689697265625,10.222450256347656,0,-0.4792490005493164,0.8776789903640747,0,275.8157958984375,9.265151977539062,7969.60009765625,-0.4792490005493164,0.8776789903640747,0,277.5689697265625,10.222450256347656,7969.60009765625,-0.4792490005493164,0.8776789903640747,0,277.5689697265625,10.222450256347656,0,-0.4792490005493164,0.8776789903640747,0,275.8157958984375,9.265151977539062,0,-0.4792490005493164,0.8776789903640747,0,275.8157958984375,9.265151977539062,7969.60009765625,-0.4792490005493164,0.8776789903640747,0,275.8157958984375,9.265151977539062,0,-0.34946417808532715,0.9369497299194336,0,273.9442443847656,8.567098617553711,7969.60009765625,-0.34946417808532715,0.9369497299194336,0,275.8157958984375,9.265151977539062,7969.60009765625,-0.34946417808532715,0.9369497299194336,0,275.8157958984375,9.265151977539062,0,-0.34946417808532715,0.9369497299194336,0,273.9442443847656,8.567098617553711,0,-0.34946417808532715,0.9369497299194336,0,273.9442443847656,8.567098617553711,7969.60009765625,-0.34946417808532715,0.9369497299194336,0,273.9442443847656,8.567098617553711,0,-0.21256528794765472,0.9771468639373779,0,271.9924011230469,8.142499923706055,7969.60009765625,-0.21256528794765472,0.9771468639373779,0,273.9442443847656,8.567098617553711,7969.60009765625,-0.21256528794765472,0.9771468639373779,0,273.9442443847656,8.567098617553711,0,-0.21256528794765472,0.9771468639373779,0,271.9924011230469,8.142499923706055,0,-0.21256528794765472,0.9771468639373779,0,271.9924011230469,8.142499923706055,7969.60009765625,-0.21256528794765472,0.9771468639373779,0,271.9924011230469,8.142499923706055,0,-0.0713391825556755,0.9974521398544312,0,270,8,7969.60009765625,-0.0713391825556755,0.9974521398544312,0,271.9924011230469,8.142499923706055,7969.60009765625,-0.0713391825556755,0.9974521398544312,0,271.9924011230469,8.142499923706055,0,-0.0713391825556755,0.9974521398544312,0,270,8,0,-0.0713391825556755,0.9974521398544312,0,270,8,7969.60009765625,-0.0713391825556755,0.9974521398544312,0,270,8,0,1.7082631831441195e-14,1,0,30,8,7969.60009765625,1.7082631831441195e-14,1,0,270,8,7969.60009765625,1.7082631831441195e-14,1,0,270,8,0,1.7082631831441195e-14,1,0,30,8,0,1.7082631831441195e-14,1,0,30,8,7969.60009765625,1.7082631831441195e-14,1,0,30,8,0,0.0713391825556755,0.9974521398544312,0,28.007593154907227,8.142499923706055,7969.60009765625,0.0713391825556755,0.9974521398544312,0,30,8,7969.60009765625,0.0713391825556755,0.9974521398544312,0,30,8,0,0.0713391825556755,0.9974521398544312,0,28.007593154907227,8.142499923706055,0,0.0713391825556755,0.9974521398544312,0,28.007593154907227,8.142499923706055,7969.60009765625,0.0713391825556755,0.9974521398544312,0,28.007593154907227,8.142499923706055,0,0.21256528794765472,0.9771468639373779,0,26.055744171142578,8.567098617553711,7969.60009765625,0.21256528794765472,0.9771468639373779,0,28.007593154907227,8.142499923706055,7969.60009765625,0.21256528794765472,0.9771468639373779,0,28.007593154907227,8.142499923706055,0,0.21256528794765472,0.9771468639373779,0,26.055744171142578,8.567098617553711,0,0.21256528794765472,0.9771468639373779,0,26.055744171142578,8.567098617553711,7969.60009765625,0.21256528794765472,0.9771468639373779,0,26.055744171142578,8.567098617553711,0,0.34946417808532715,0.9369497299194336,0,24.18419075012207,9.265151977539062,7969.60009765625,0.34946417808532715,0.9369497299194336,0,26.055744171142578,8.567098617553711,7969.60009765625,0.34946417808532715,0.9369497299194336,0,26.055744171142578,8.567098617553711,0,0.34946417808532715,0.9369497299194336,0,24.18419075012207,9.265151977539062,0,0.34946417808532715,0.9369497299194336,0,24.18419075012207,9.265151977539062,7969.60009765625,0.34946417808532715,0.9369497299194336,0,24.18419075012207,9.265151977539062,0,0.4792490005493164,0.8776789903640747,0,22.431028366088867,10.222450256347656,7969.60009765625,0.4792490005493164,0.8776789903640747,0,24.18419075012207,9.265151977539062,7969.60009765625,0.4792490005493164,0.8776789903640747,0,24.18419075012207,9.265151977539062,0,0.4792490005493164,0.8776789903640747,0,22.431028366088867,10.222450256347656,0,0.4792490005493164,0.8776789903640747,0,22.431028366088867,10.222450256347656,7969.60009765625,0.4792490005493164,0.8776789903640747,0,22.431028366088867,10.222450256347656,0,0.599277675151825,0.8005412220954895,0,20.83194923400879,11.419506072998047,7969.60009765625,0.599277675151825,0.8005412220954895,0,22.431028366088867,10.222450256347656,7969.60009765625,0.599277675151825,0.8005412220954895,0,22.431028366088867,10.222450256347656,0,0.599277675151825,0.8005412220954895,0,20.83194923400879,11.419506072998047,0,0.599277675151825,0.8005412220954895,0,20.83194923400879,11.419506072998047,7969.60009765625,0.599277675151825,0.8005412220954895,0,20.83194923400879,11.419506072998047,0,0.7071067690849304,0.7071067690849304,0,19.419506072998047,12.831950187683105,7969.60009765625,0.7071067690849304,0.7071067690849304,0,20.83194923400879,11.419506072998047,7969.60009765625,0.7071067690849304,0.7071067690849304,0,20.83194923400879,11.419506072998047,0,0.7071067690849304,0.7071067690849304,0,19.419506072998047,12.831950187683105,0,0.7071067690849304,0.7071067690849304,0,19.419506072998047,12.831950187683105,7969.60009765625,0.7071067690849304,0.7071067690849304,0,19.419506072998047,12.831950187683105,0,0.8005412220954895,0.599277675151825,0,18.222450256347656,14.431028366088867,7969.60009765625,0.8005412220954895,0.599277675151825,0,19.419506072998047,12.831950187683105,7969.60009765625,0.8005412220954895,0.599277675151825,0,19.419506072998047,12.831950187683105,0,0.8005412220954895,0.599277675151825,0,18.222450256347656,14.431028366088867,0,0.8005412220954895,0.599277675151825,0,18.222450256347656,14.431028366088867,7969.60009765625,0.8005412220954895,0.599277675151825,0,18.222450256347656,14.431028366088867,0,0.8776789903640747,0.4792490005493164,0,17.265151977539062,16.18419075012207,7969.60009765625,0.8776789903640747,0.4792490005493164,0,18.222450256347656,14.431028366088867,7969.60009765625,0.8776789903640747,0.4792490005493164,0,18.222450256347656,14.431028366088867,0,0.8776789903640747,0.4792490005493164,0,17.265151977539062,16.18419075012207,0,0.8776789903640747,0.4792490005493164,0,17.265151977539062,16.18419075012207,7969.60009765625,0.8776789903640747,0.4792490005493164,0,17.265151977539062,16.18419075012207,0,0.9369497299194336,0.34946417808532715,0,16.56709861755371,18.055744171142578,7969.60009765625,0.9369497299194336,0.34946417808532715,0,17.265151977539062,16.18419075012207,7969.60009765625,0.9369497299194336,0.34946417808532715,0,17.265151977539062,16.18419075012207,0,0.9369497299194336,0.34946417808532715,0,16.56709861755371,18.055744171142578,0,0.9369497299194336,0.34946417808532715,0,16.56709861755371,18.055744171142578,7969.60009765625,0.9369497299194336,0.34946417808532715,0,16.56709861755371,18.055744171142578,0,0.9771468639373779,0.21256528794765472,0,16.142499923706055,20.007593154907227,7969.60009765625,0.9771468639373779,0.21256528794765472,0,16.56709861755371,18.055744171142578,7969.60009765625,0.9771468639373779,0.21256528794765472,0,16.56709861755371,18.055744171142578,0,0.9771468639373779,0.21256528794765472,0,16.142499923706055,20.007593154907227,0,0.9771468639373779,0.21256528794765472,0,16.142499923706055,20.007593154907227,7969.60009765625,0.9771468639373779,0.21256528794765472,0,16.142499923706055,20.007593154907227,0,0.9974521398544312,0.0713391825556755,0,16,22,7969.60009765625,0.9974521398544312,0.0713391825556755,0,16.142499923706055,20.007593154907227,7969.60009765625,0.9974521398544312,0.0713391825556755,0,16.142499923706055,20.007593154907227,0,0.9974521398544312,0.0713391825556755,0,16,22,0,0.9974521398544312,0.0713391825556755,0,16,22,7969.60009765625,0.9974521398544312,0.0713391825556755,0,16,22,0,1,-6.018715257086193e-14,0,16,90,7969.60009765625,1,-6.018715257086193e-14,0,16,22,7969.60009765625,1,-6.018715257086193e-14,0,16,22,0,1,-6.018715257086193e-14,0,16,90,0,1,-6.018715257086193e-14,0,16,90,7969.60009765625,1,-6.018715257086193e-14,0,16,90,0,0,1,0,0,90,7969.60009765625,0,1,0,16,90,7969.60009765625,0,1,0,16,90,0,0,1,0,0,90,0,0,1,0,0,90,7969.60009765625,0,1,0,0,90,0,-1,0,0,0,0,7969.60009765625,-1,0,0,0,90,7969.60009765625,-1,0,0,0,90,0,-1,0,0,0,0,0,-1,0,0,0,0,7969.60009765625,-1,0,0"
}
let IFCEXTRUDEDAREASOLIDMeshesCount = 97;
let givenCoordinationMatrix: number[] = [1, 0, 0, 0, 0, 1, 0, 0, 0, 0, 1, 0, 0, 0, 0, 1];

<<<<<<< HEAD
=======

let modelId : number
let ifcApi : IfcAPI


>>>>>>> f3c74718
beforeAll(async () => {
    ifcApi = new WebIFC.IfcAPI();
    await ifcApi.Init();

    const exampleIFCPath = path.join(__dirname, '../artifacts/example.ifc.test');
    const exampleIFCData = fs.readFileSync(exampleIFCPath);
<<<<<<< HEAD
    modelID = ifcApi.OpenModel(exampleIFCData);
    emptyFileModelID = ifcApi.CreateModel();
})

describe('WebIfcApi reading methods', () => {
    test('can retrieve a modelID', () => {
        expect(modelID).toBe(0);
=======
    modelId = ifcApi.OpenModel(exampleIFCData);
})


describe('WebIfcApi', () => {
    test('can retrieve a modelId', () => {
        expect(modelId).toBe(0);
>>>>>>> f3c74718
    })
    test('can ensure model is open', () => {
<<<<<<< HEAD
        const isOpen: boolean = ifcApi.IsModelOpen(modelID);
=======
        const isOpen : boolean = ifcApi.IsModelOpen(modelId);
>>>>>>> f3c74718
        expect(isOpen).toBeTruthy();
    })
    test('can return the correct number of line with a given Type', () => {
        let properties = ifcApi.GetLineIDsWithType(modelID, WebIFC.IFCPROPERTYSINGLEVALUE)
        expect(properties.size()).toEqual(456);
    })
    test('can return the correct number of line when getting all lines', () => {
        const lines: any = ifcApi.GetAllLines(modelID);
        expect(lines.size()).toEqual(totalLineNumber);
    })
    test('can GetLine', () => {
        const line: Object = ifcApi.GetLine(modelID, expressId);
        expect(line).not.toBeNull();
    })
    test('can flatten a line which will be more verbose', () => {
        const line: any = ifcApi.GetLine(modelID, expressId);
        ifcApi.FlattenLine(modelID, line);
        expect(line.OwnerHistory.OwningUser).not.toBe(null);
    })
    test('expect the correct line to be returned', () => {
        const line: any = ifcApi.GetLine(modelID, expressId);
        expect(line.expressID).toEqual(expressId);
    })
    test('expect getting flatten line return verbose line', () => {
        let flattened: boolean = true;
        const line: any = ifcApi.GetLine(modelID, expressId, flattened);
        expect(line.Representation.Representations.length).toEqual(2); // hardcoded
    })
    test('can Get Raw Line', () => {
        let line: RawLineData = ifcApi.GetRawLineData(modelID, expressId);
        expect(line).not.toBeNull();
    })
    test('expect the correct raw line to be returned', () => {
        let line: RawLineData = ifcApi.GetRawLineData(modelID, expressId);
        expect(line.ID).toEqual(expressId);
    })
    test('can count errors in ifc file', () => {
        let errors: any = ifcApi.GetAndClearErrors(modelID);
        expect(errors.size()).toEqual(quantityOfknownErrors);
    })
    test('can Create Ifc Guid To Express Id Map', () => {
        let count: number = 0;
        ifcApi.CreateIfcGuidToExpressIdMapping(modelID);
        expect(ifcApi.ifcGuidMap.get(0)?.get(expressIDMatchingGuid.expressID)).toEqual(expressIDMatchingGuid.guid);
    })


<<<<<<< HEAD

})
describe('WebIfcApi geometries', () => {
    test('can return the correct number geometries', () => {
        geometries = ifcApi.LoadAllGeometry(modelID);
        expect(geometries.size()).toBe(allGeometriesSize);
    })
    test('can Get a Flat Mesh', () => {
        let geometryExpressId = geometries.get(1).expressID;
        let flatMesh: FlatMesh = ifcApi.GetFlatMesh(modelID, geometryExpressId);
        expect(flatMesh.geometries.size() > 0).toBeTruthy();
    })
    test('expect the correct flatMesh to be returned', () => {
        let geometryExpressId = geometries.get(1).expressID;
        let flatMesh: FlatMesh = ifcApi.GetFlatMesh(modelID, geometryExpressId);
        expect(flatMesh.expressID).toEqual(geometryExpressId);
    })
    test('can get geometry', () => {
        let geometryId = geometries.get(1).expressID;
        const geometry: IfcGeometry = ifcApi.GetGeometry(modelID, geometryId);
        expect(geometry.GetIndexData()).not.toBeNull()
        expect(geometry.GetIndexDataSize()).not.toBeNull()
        expect(geometry.GetVertexData()).not.toBeNull()
        expect(geometry.GetVertexDataSize()).not.toBeNull()
    })
    test('can Get Coordination Matrix', () => {
        let coordinationMatrix: Array < number > = ifcApi.GetCoordinationMatrix(modelID);
        expect(coordinationMatrix.join(",")).toEqual(givenCoordinationMatrix.join(","));
    })
    test('expect index array as Float32Array', () => {
        let geometryId = geometries.get(1).expressID;
        const geometry: IfcGeometry = ifcApi.GetGeometry(modelID, geometryId);
        let indexArray: Float32Array = ifcApi.GetVertexArray(geometry.GetIndexData(), geometry.GetIndexDataSize());
        expect(indexArray).toBeInstanceOf(Float32Array);
    })
    test('expect vertex Array as Float32Array', () => {
        let geometryId = geometries.get(1).expressID;
        const geometry: IfcGeometry = ifcApi.GetGeometry(modelID, geometryId);
        let vertexArray: Float32Array = ifcApi.GetVertexArray(geometry.GetVertexData(), geometry.GetVertexDataSize());
        expect(vertexArray).toBeInstanceOf(Float32Array);
    })
    test('can return vertex array from a flat mesh', () => {
        let geometryExpressId = geometries.get(1).expressID;
        let flatMesh = ifcApi.GetFlatMesh(modelID, geometryExpressId);
        let flatMesheGeometries: IfcGeometry = ifcApi.GetGeometry(modelID, flatMesh.geometries.get(0).geometryExpressID);
        let geometryVertexArray: Float32Array = ifcApi.GetVertexArray(flatMesheGeometries.GetVertexData(), flatMesheGeometries.GetVertexDataSize());
        expect(geometryVertexArray.length > 0).toBeTruthy();
    })
    test('can return geometry index datas from a flat mesh', () => {
        let geometryExpressId = geometries.get(1).expressID;
        let flatMesh = ifcApi.GetFlatMesh(modelID, geometryExpressId);
        let flatMesheGeometries: IfcGeometry = ifcApi.GetGeometry(modelID, flatMesh.geometries.get(0).geometryExpressID);
        let geometryIndexData: Uint32Array = ifcApi.GetIndexArray(flatMesheGeometries.GetIndexData(), flatMesheGeometries.GetIndexDataSize());
        expect(geometryIndexData.length > 0).toBeTruthy();
    })
    test('expect correct vertex and index array from A flat Mesh', () => {
        let flatMesh = ifcApi.GetFlatMesh(modelID, geometries.get(expectedVertexAndIndexDatas.geometryIndex).expressID);
        let geometry = ifcApi.GetGeometry(modelID, flatMesh.geometries.get(0).geometryExpressID);
        let geometryVertexArray = ifcApi.GetVertexArray(geometry.GetVertexData(), geometry.GetVertexDataSize());
        let geometryIndexData = ifcApi.GetIndexArray(geometry.GetIndexData(), geometry.GetIndexDataSize());
        let geometryIndexDatasString = geometryIndexData.join(",");
        let geometryVertexArrayString = geometryVertexArray.join(",");
        expect(geometryIndexDatasString).toEqual(expectedVertexAndIndexDatas.indexDatas);
        expect(geometryVertexArrayString).toEqual(expectedVertexAndIndexDatas.vertexDatas);

    })
    test('can ensure the corret number of all streamed meshes ', () => {
        let count: number = 0;
        ifcApi.StreamAllMeshes(modelID, (mesh) => {
            count++;
        });
        expect(count).toEqual(meshesCount);
    })
    test('can ensure the corret number of all streamed meshes with a given Types', () => {
        let count: number = 0;
        ifcApi.StreamAllMeshesWithTypes(modelID, [WebIFC.IFCEXTRUDEDAREASOLID], (mesh) => {
            ++count
        });
        expect(count).toEqual(IFCEXTRUDEDAREASOLIDMeshesCount);
    })
});
describe('WebIfcApi geometry transformation', () => {

    test('should throw Error with message \'invalid matrix size\' when matrix size != 16', () => {
        let f = ifcApi.SetGeometryTransformation(modelID, [1]);
        expect(f).toThrow("invalid matrix size");
    })
});
describe('WebIfcApi writing methods', () => {
    test('Can create an empty model', () => {
        expect(emptyFileModelID).toBe(1);
    })
    test('Can ensure modelIDs increment when adding new model in ifcApi', () => {
        expect(emptyFileModelID).toBe(1);
    })
    test('Can write a line from raw datas', () => {
        ifcApi.WriteRawLineData(emptyFileModelID, {
            ID: 1,
            type: 4251960020,
            arguments: [{
                    type: 1,
                    value: '0cqv$41Df7ygSQzJTMBnvM'
                },
                {
                    type: 1,
                    value: ''
                },
                {
                    type: 1,
                    value: 'foo'
                },
                null,
                {
                    type: 1,
                    value: ''
                },
                {
                    type: 1,
                    value: ''
                },
                {
                    type: 1,
                    value: ''
                },
                {
                    type: 1,
                    value: ''
                }
            ]
        })
        let project: any = ifcApi.GetLine(emptyFileModelID, 1);
        expect(project.Description.value).toEqual("foo");
    })
    test('Can modify a line with a rawLineData', () => {
        ifcApi.WriteRawLineData(emptyFileModelID, {
            ID: 1,
            type: 4251960020,
            arguments: [{
                    type: 1,
                    value: '0cqv$41Df7ygSQzJTMBnvM'
                },
                {
                    type: 1,
                    value: ''
                },
                {
                    type: 1,
                    value: 'foobar'
                },
                null,
                {
                    type: 5,
                    value: ''
                },
                {
                    type: 1,
                    value: ''
                },
                {
                    type: 1,
                    value: ''
                },
                {
                    type: 1,
                    value: ''
                }
            ]
        })
        let project: any = ifcApi.GetLine(emptyFileModelID, 1);
        expect(project.Description.value).toBe("foobar");
    })
    test('can write a line by giving a line object', () => {
        let projectBeforeWriting: any = ifcApi.GetAllLines(modelID);
        let payload = {
            expressID: 9999999,
            type: 3856911033,
            toType: 3856911033,
            OwnerHistory: {
                type: 5,
                value: 41
            },
            Name: {
                type: 1,
                value: 'NZ-SHS beam:100x6.0SHS:823947'
            },
            Description: null,
            ObjectType: {
                type: 1,
                value: 'NZ-SHS beam:100x6.0SHS'
            },
            ObjectPlacement: {
                type: 5,
                value: 9750
            },
            Representation: {
                type: 5,
                value: 9987
            },
            LongName: {
                type: 1,
                value: '823947'
            },
            CompositionType: undefined,
            PredefinedType: undefined,
            ElevationWithFlooring: undefined
        }
        ifcApi.WriteLine(modelID, payload);
        let projectAfterWriting: any = ifcApi.GetAllLines(modelID);
        expect(projectBeforeWriting.size() + 1).toEqual(projectAfterWriting.size());
    })
    test('can modify a line by giving a line object', () => {
        let aSpace: any = ifcApi.GetLine(modelID, expressId);
        aSpace.Name.value = "foo";
        ifcApi.WriteLine(modelID, aSpace);
        let aSpaceReloaded: any = ifcApi.GetLine(modelID, expressId);
        expect(aSpaceReloaded.Name.value).toEqual("foo");
    })
    test('can Export File As IFC', () => {
        let ifcDatas = ifcApi.ExportFileAsIFC(modelID);
        let exportModelID = ifcApi.OpenModel(ifcDatas);
        const line: any = ifcApi.GetLine(exportModelID, expressId);
        expect(exportModelID).toEqual(2);
        expect(line.expressID).toEqual(expressId);

    })

})

describe('WebIfcApi known failures', () => {
    describe("issue:#212", () => {
        test("GetLine doesn't support all entity types (only IFC4?) issue:#212", async () => {
            let ifcApi = new WebIFC.IfcAPI();
            await ifcApi.Init();
            let failModelID = 0;
            const exampleIFCPath: string = path.join(__dirname, '../artifacts/Sample_entities.ifc');
            const exampleIFCData = fs.readFileSync(exampleIFCPath);
            failModelID = ifcApi.OpenModel(exampleIFCData);
            const IFCELECTRICDISTRIBUTIONPOINT_EXPRESSID = 237;
            try {
                ifcApi.GetLine(failModelID, IFCELECTRICDISTRIBUTIONPOINT_EXPRESSID);
                expect(false).toBeTruthy();
            } catch (error) {
                expect(true).toBeTruthy();
            }

            ifcApi.CloseModel(failModelID);
        });
    })

    describe("issue:#209", () => {
        test("OpenModel fails when USE_FAST_BOOLS is disabled issue:#209", async () => {
            let ifcApi = new WebIFC.IfcAPI();
            let config = {
                COORDINATE_TO_ORIGIN: false,
                USE_FAST_BOOLS: false
            };
            await ifcApi.Init();
            let failModelID = 0;
            const exampleIFCPath: string = path.join(__dirname, '../artifacts/S_Office_Integrated Design Archi.ifc');
            const exampleIFCData = fs.readFileSync(exampleIFCPath);
            try {
                ifcApi.OpenModel(exampleIFCData, config);
                expect(true).toBeFalsy();
            } catch (error) {
                expect(true).toBeTruthy();
            }
            ifcApi.CloseModel(failModelID);
        })
    });
    describe("issue:#214", () => {
        test("REAL numbers written by ExportFileAsIFC() are in an invalid format", async () => {
            let ifcApi = new WebIFC.IfcAPI();
            await ifcApi.Init();
            let failModelID = 0;
            const exampleIFCPath: string = path.join(__dirname, '../artifacts/example.ifc_issue_214.test');
            const exampleIFCData = fs.readFileSync(exampleIFCPath);
            failModelID = ifcApi.OpenModel(exampleIFCData);
            let ifcDatas = ifcApi.ExportFileAsIFC(failModelID);
            let rawIfcString = Utf8ArrayToStr(ifcDatas);

            expect(rawIfcString.indexOf("#6=IFCCARTESIANPOINT((0.,0.,0.));") == -1).toBeTruthy();
            expect(rawIfcString.indexOf("#13=IFCGEOMETRICREPRESENTATIONCONTEXT($,'Model',3,1.000000000000001E-05,#12,$);") == -1).toBeTruthy();

            ifcApi.CloseModel(failModelID);
        });
        test("when ExportFileAsIFC() exponents need to be written with a 'E' not 'e'", async () => {
            let ifcApi = new WebIFC.IfcAPI();
            await ifcApi.Init();
            let failModelID = 0;
            const exampleIFCPath: string = path.join(__dirname, '../artifacts/example.ifc_issue_214.test');
            const exampleIFCData = fs.readFileSync(exampleIFCPath);
            failModelID = ifcApi.OpenModel(exampleIFCData);
            let ifcDatas = ifcApi.ExportFileAsIFC(failModelID);
            let rawIfcString = Utf8ArrayToStr(ifcDatas);
            expect(rawIfcString.indexOf("#13=IFCGEOMETRICREPRESENTATIONCONTEXT($,'Model',3,1.000000000000001E-05,#12,$);") == -1).toBeTruthy();
            ifcApi.CloseModel(failModelID);
        });

        test("FILE_NAME header should have 7 attributes not 5", async () => {
            expect(true).toBeTruthy();
        });
    });

=======
    test('can return the correct number of elements', () => {
        const geometry : Vector<FlatMesh> = ifcApi.LoadAllGeometry(modelId);
        expect(geometry.size()).toBe(119);
    })

    test('can write a new property value and read it back in', async () => {
      async function getFirstStorey(api, mId) {
        const storeyIds = await api.properties.getAllItemsOfType(mId, WebIFC.IFCBUILDINGSTOREY, false);
        expect(storeyIds.length).toBe(2);
        const storeyId = storeyIds[0];
        const storey = await api.properties.getItemProperties(mId, storeyId);
        return [storey, storeyId];
      }
      let [storey, storeyId] = await getFirstStorey(ifcApi, modelId);
      const newStoreyName = 'Nivel 1 - Editado'
      storey.LongName.value = newStoreyName;
      ifcApi.WriteLine(modelId, storey);
      storey = await ifcApi.properties.getItemProperties(modelId, storeyId);
      expect(storey.LongName.value).toBe(newStoreyName);

      const writtenData = await ifcApi.ExportFileAsIFC(modelId);
      modelId = ifcApi.OpenModel(writtenData);
      [storey, storeyId] = await getFirstStorey(ifcApi, modelId);
      expect(storey.LongName.value).toBe(newStoreyName);
    })
>>>>>>> f3c74718
})


afterAll(() => {
<<<<<<< HEAD
    ifcApi.CloseModel(modelID);
    const isOpen: boolean = ifcApi.IsModelOpen(modelID);
    const isOpenEmptyFileModelID: boolean = ifcApi.IsModelOpen(emptyFileModelID);
=======
    ifcApi.CloseModel(modelId);
    const isOpen : boolean = ifcApi.IsModelOpen(modelId);
>>>>>>> f3c74718
    expect(isOpen).toBeFalsy()
    expect(isOpenEmptyFileModelID).toBeFalsy()
})<|MERGE_RESOLUTION|>--- conflicted
+++ resolved
@@ -49,11 +49,9 @@
     Vector,
     FlatMesh,
     IfcAPI,
+    IfcGeometry,
     RawLineData
 } from '../../dist/web-ifc-api-node.js';
-import {
-    IfcGeometry
-} from 'web-ifc';
 
 
 let ifcApi: IfcAPI;
@@ -77,21 +75,14 @@
 let IFCEXTRUDEDAREASOLIDMeshesCount = 97;
 let givenCoordinationMatrix: number[] = [1, 0, 0, 0, 0, 1, 0, 0, 0, 0, 1, 0, 0, 0, 0, 1];
 
-<<<<<<< HEAD
-=======
-
-let modelId : number
-let ifcApi : IfcAPI
-
-
->>>>>>> f3c74718
+
 beforeAll(async () => {
     ifcApi = new WebIFC.IfcAPI();
     await ifcApi.Init();
 
     const exampleIFCPath = path.join(__dirname, '../artifacts/example.ifc.test');
     const exampleIFCData = fs.readFileSync(exampleIFCPath);
-<<<<<<< HEAD
+
     modelID = ifcApi.OpenModel(exampleIFCData);
     emptyFileModelID = ifcApi.CreateModel();
 })
@@ -99,22 +90,11 @@
 describe('WebIfcApi reading methods', () => {
     test('can retrieve a modelID', () => {
         expect(modelID).toBe(0);
-=======
-    modelId = ifcApi.OpenModel(exampleIFCData);
-})
-
-
-describe('WebIfcApi', () => {
-    test('can retrieve a modelId', () => {
-        expect(modelId).toBe(0);
->>>>>>> f3c74718
+
     })
     test('can ensure model is open', () => {
-<<<<<<< HEAD
         const isOpen: boolean = ifcApi.IsModelOpen(modelID);
-=======
-        const isOpen : boolean = ifcApi.IsModelOpen(modelId);
->>>>>>> f3c74718
+
         expect(isOpen).toBeTruthy();
     })
     test('can return the correct number of line with a given Type', () => {
@@ -162,7 +142,6 @@
     })
 
 
-<<<<<<< HEAD
 
 })
 describe('WebIfcApi geometries', () => {
@@ -380,12 +359,14 @@
         let aSpaceReloaded: any = ifcApi.GetLine(modelID, expressId);
         expect(aSpaceReloaded.Name.value).toEqual("foo");
     })
+
     test('can Export File As IFC', () => {
         let ifcDatas = ifcApi.ExportFileAsIFC(modelID);
         let exportModelID = ifcApi.OpenModel(ifcDatas);
         const line: any = ifcApi.GetLine(exportModelID, expressId);
         expect(exportModelID).toEqual(2);
         expect(line.expressID).toEqual(expressId);
+
 
     })
 
@@ -466,45 +447,38 @@
         });
     });
 
-=======
-    test('can return the correct number of elements', () => {
-        const geometry : Vector<FlatMesh> = ifcApi.LoadAllGeometry(modelId);
-        expect(geometry.size()).toBe(119);
-    })
-
-    test('can write a new property value and read it back in', async () => {
-      async function getFirstStorey(api, mId) {
-        const storeyIds = await api.properties.getAllItemsOfType(mId, WebIFC.IFCBUILDINGSTOREY, false);
-        expect(storeyIds.length).toBe(2);
-        const storeyId = storeyIds[0];
-        const storey = await api.properties.getItemProperties(mId, storeyId);
-        return [storey, storeyId];
-      }
-      let [storey, storeyId] = await getFirstStorey(ifcApi, modelId);
-      const newStoreyName = 'Nivel 1 - Editado'
-      storey.LongName.value = newStoreyName;
-      ifcApi.WriteLine(modelId, storey);
-      storey = await ifcApi.properties.getItemProperties(modelId, storeyId);
-      expect(storey.LongName.value).toBe(newStoreyName);
-
-      const writtenData = await ifcApi.ExportFileAsIFC(modelId);
-      modelId = ifcApi.OpenModel(writtenData);
-      [storey, storeyId] = await getFirstStorey(ifcApi, modelId);
-      expect(storey.LongName.value).toBe(newStoreyName);
-    })
->>>>>>> f3c74718
 })
 
+describe('some use cases', () => {
+    test("can write a new property value and read it back in", async () => {
+        async function getFirstStorey(api, mId) {
+            const storeyIds = await api.properties.getAllItemsOfType(mId, WebIFC.IFCBUILDINGSTOREY, false);
+            expect(storeyIds.length).toBe(2);
+            const storeyId = storeyIds[0];
+            const storey = await api.properties.getItemProperties(mId, storeyId);
+            return [storey, storeyId];
+          }
+          let [storey, storeyId] = await getFirstStorey(ifcApi, modelID);
+          const newStoreyName = 'Nivel 1 - Editado'
+          storey.LongName.value = newStoreyName;
+          ifcApi.WriteLine(modelID, storey);
+          storey = await ifcApi.properties.getItemProperties(modelID, storeyId);
+          expect(storey.LongName.value).toBe(newStoreyName);
+      
+          const writtenData = await ifcApi.ExportFileAsIFC(modelID);
+          let modelId = ifcApi.OpenModel(writtenData);
+          [storey, storeyId] = await getFirstStorey(ifcApi, modelId);
+          expect(storey.LongName.value).toBe(newStoreyName);
+    });
+    
+})
 
 afterAll(() => {
-<<<<<<< HEAD
+
     ifcApi.CloseModel(modelID);
     const isOpen: boolean = ifcApi.IsModelOpen(modelID);
     const isOpenEmptyFileModelID: boolean = ifcApi.IsModelOpen(emptyFileModelID);
-=======
-    ifcApi.CloseModel(modelId);
-    const isOpen : boolean = ifcApi.IsModelOpen(modelId);
->>>>>>> f3c74718
+
     expect(isOpen).toBeFalsy()
     expect(isOpenEmptyFileModelID).toBeFalsy()
 })