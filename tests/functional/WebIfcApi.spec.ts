--- conflicted
+++ resolved
@@ -77,22 +77,13 @@
 let givenCoordinationMatrix: number[] = [1, 0, 0, 0, 0, 1, 0, 0, 0, 0, 1, 0, 0, 0, 0, 1];
 
 
-<<<<<<< HEAD
-=======
-
-let modelId : number
-let ifcApi : IfcAPI
-
-
->>>>>>> 105e008c
+
 beforeAll(async () => {
     ifcApi = new WebIFC.IfcAPI();
     await ifcApi.Init();
 
     const exampleIFCPath = path.join(__dirname, '../artifacts/example.ifc.test');
     const exampleIFCData = fs.readFileSync(exampleIFCPath);
-<<<<<<< HEAD
-
     modelID = ifcApi.OpenModel(exampleIFCData);
     emptyFileModelID = ifcApi.CreateModel();
 })
@@ -100,25 +91,11 @@
 describe('WebIfcApi reading methods', () => {
     test('can retrieve a modelID', () => {
         expect(modelID).toBe(0);
-=======
-    modelId = ifcApi.OpenModel(exampleIFCData);
-})
-
-
-describe('WebIfcApi', () => {
-    test('can retrieve a modelId', () => {
-        expect(modelId).toBe(0);
-    })
->>>>>>> 105e008c
+
 
     })
     test('can ensure model is open', () => {
-<<<<<<< HEAD
-        const isOpen: boolean = ifcApi.IsModelOpen(modelID);
-
-=======
         const isOpen : boolean = ifcApi.IsModelOpen(modelId);
->>>>>>> 105e008c
         expect(isOpen).toBeTruthy();
     })
     test('can return the correct number of line with a given Type', () => {
@@ -249,7 +226,6 @@
 });
 describe('WebIfcApi geometry transformation', () => {
 
-<<<<<<< HEAD
     test('should throw Error with message \'invalid matrix size\' when matrix size != 16', () => {
         let f = ifcApi.SetGeometryTransformation(modelID, [1]);
         expect(f).toThrow("invalid matrix size");
@@ -496,47 +472,15 @@
           expect(storey.LongName.value).toBe(newStoreyName);
     });
     
-=======
-    test('can return the correct number of elements', () => {
-        const geometry : Vector<FlatMesh> = ifcApi.LoadAllGeometry(modelId);
-        expect(geometry.size()).toBe(119);
-    })
-
-    test('can write a new property value and read it back in', async () => {
-      async function getFirstStorey(api, mId) {
-        const storeyIds = await api.properties.getAllItemsOfType(mId, WebIFC.IFCBUILDINGSTOREY, false);
-        expect(storeyIds.length).toBe(2);
-        const storeyId = storeyIds[0];
-        const storey = await api.properties.getItemProperties(mId, storeyId);
-        return [storey, storeyId];
-      }
-      let [storey, storeyId] = await getFirstStorey(ifcApi, modelId);
-      const newStoreyName = 'Nivel 1 - Editado'
-      storey.LongName.value = newStoreyName;
-      ifcApi.WriteLine(modelId, storey);
-      storey = await ifcApi.properties.getItemProperties(modelId, storeyId);
-      expect(storey.LongName.value).toBe(newStoreyName);
-
-      const writtenData = await ifcApi.ExportFileAsIFC(modelId);
-      modelId = ifcApi.OpenModel(writtenData);
-      [storey, storeyId] = await getFirstStorey(ifcApi, modelId);
-      expect(storey.LongName.value).toBe(newStoreyName);
-    })
->>>>>>> 105e008c
 })
 
 
 afterAll(() => {
-<<<<<<< HEAD
 
     ifcApi.CloseModel(modelID);
     const isOpen: boolean = ifcApi.IsModelOpen(modelID);
     const isOpenEmptyFileModelID: boolean = ifcApi.IsModelOpen(emptyFileModelID);
 
-=======
-    ifcApi.CloseModel(modelId);
-    const isOpen : boolean = ifcApi.IsModelOpen(modelId);
->>>>>>> 105e008c
     expect(isOpen).toBeFalsy()
     expect(isOpenEmptyFileModelID).toBeFalsy()
 })