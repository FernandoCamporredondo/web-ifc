--- conflicted
+++ resolved
@@ -38,13 +38,8 @@
     "copy-debug-to-dist": "make-dir dist && cpy \"src/wasm/build_debug/*.js\" dist &&  cpy \"src/wasm/build_debug/*.wasm\" dist ",
     "build-wasm-debug": "make-dir src/wasm/build_debug && cd src/wasm/build_debug && emcmake cmake .. -DEMSCRIPTEN=true -DCMAKE_BUILD_TYPE=Debug && emmake make",
     "build-wasm-release": "make-dir src/wasm/build && cd src/wasm/build && emcmake cmake .. -DEMSCRIPTEN=true -DCMAKE_BUILD_TYPE=Release && emmake make",
-<<<<<<< HEAD
-    "build-api": "make-dir dist/helpers && make-dir dist/schema && npm run build-ts-api && npm run build-web-ifc-api-mjs && npm run build-web-ifc-api-browser && npm run build-web-ifc-api-node && cpy README.md dist && cpy package.json dist",
-    "build-ts-api": "make-dir dist/helpers && make-dir dist/schema && cpy \"src/*.ts\" dist && cpy \"src/helpers/*\" dist/helpers --flat && cpy \"src/schema/*\" dist/schema --flat && tsc --incremental --emitDeclarationOnly && cpy dist/web-ifc-api.d.ts . --rename=web-ifc-api-node.d.ts",
-=======
     "build-api": "make-dir dist/helpers && npm run build-ts-api && npm run build-web-ifc-api-mjs && npm run build-web-ifc-api-browser && npm run build-web-ifc-api-node && cpy README.md dist && cpy package.json dist",
     "build-ts-api": "make-dir dist/helpers && cpy \"src/*.ts\" dist && cpy \"src/helpers/*\" dist/helpers --flat && tsc  --incremental --emitDeclarationOnly && cpy dist/web-ifc-api.d.ts . --rename=web-ifc-api-node.d.ts",
->>>>>>> b945c422
     "build-web-ifc-api-mjs": "make-dir dist && esbuild dist/web-ifc-api.ts --bundle --format=esm --external:path --external:fs --external:os --external:perf_hooks --outfile=./dist/web-ifc-api.js",
     "build-web-ifc-api-browser": "make-dir dist && esbuild dist/web-ifc-api.ts --bundle --format=iife --global-name=WebIFC --external:os --external:path --external:fs --external:perf_hooks --outfile=./dist/web-ifc-api-browser.js",
     "build-web-ifc-api-node": "make-dir dist && esbuild dist/web-ifc-api.ts --bundle --platform=node --outfile=./dist/web-ifc-api-node.js",
